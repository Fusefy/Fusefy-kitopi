# reveal.js [![Build Status](https://travis-ci.org/hakimel/reveal.js.svg?branch=master)](https://travis-ci.org/hakimel/reveal.js) <a href="https://slides.com?ref=github"><img src="https://s3.amazonaws.com/static.slid.es/images/slides-github-banner-320x40.png?1" alt="Slides" width="160" height="20"></a>

A framework for easily creating beautiful presentations using HTML. [Check out the live demo](http://revealjs.com/).

reveal.js comes with a broad range of features including [nested slides](https://github.com/hakimel/reveal.js#markup), [Markdown contents](https://github.com/hakimel/reveal.js#markdown), [PDF export](https://github.com/hakimel/reveal.js#pdf-export), [speaker notes](https://github.com/hakimel/reveal.js#speaker-notes) and a [JavaScript API](https://github.com/hakimel/reveal.js#api). There's also a fully featured visual editor and platform for sharing reveal.js presentations at [slides.com](https://slides.com?ref=github).


## Table of contents

- [Online Editor](#online-editor)
- [Installation](#installation)
  - [Basic setup](#basic-setup)
  - [Full setup](#full-setup)
  - [Folder Structure](#folder-structure)
- [Instructions](#instructions)
  - [Markup](#markup)
  - [Markdown](#markdown)
  - [Element Attributes](#element-attributes)
  - [Slide Attributes](#slide-attributes)
- [Configuration](#configuration)
- [Presentation Size](#presentation-size)
- [Dependencies](#dependencies)
- [Ready Event](#ready-event)
- [Auto-sliding](#auto-sliding)
- [Keyboard Bindings](#keyboard-bindings)
- [Vertical Slide Navigation](#vertical-slide-navigation)
- [Touch Navigation](#touch-navigation)
- [Lazy Loading](#lazy-loading)
- [API](#api)
  - [Slide Changed Event](#slide-changed-event)
  - [Presentation State](#presentation-state)
  - [Slide States](#slide-states)
  - [Slide Backgrounds](#slide-backgrounds)
  - [Parallax Background](#parallax-background)
  - [Slide Transitions](#slide-transitions)
  - [Internal links](#internal-links)
  - [Fragments](#fragments)
  - [Fragment events](#fragment-events)
  - [Code syntax highlighting](#code-syntax-highlighting)
  - [Slide number](#slide-number)
  - [Overview mode](#overview-mode)
  - [Fullscreen mode](#fullscreen-mode)
  - [Embedded media](#embedded-media)
  - [Stretching elements](#stretching-elements)
  - [Resize Event](#resize-event)
  - [postMessage API](#postmessage-api)
- [PDF Export](#pdf-export)
- [Theming](#theming)
- [Speaker Notes](#speaker-notes)
  - [Share and Print Speaker Notes](#share-and-print-speaker-notes)
  - [Server Side Speaker Notes](#server-side-speaker-notes)
- [Plugins](#plugins)
- [Multiplexing](#multiplexing)
  - [Master presentation](#master-presentation)
  - [Client presentation](#client-presentation)
  - [Socket.io server](#socketio-server)
- [MathJax](#mathjax)
- [License](#license)

#### More reading

- [Changelog](https://github.com/hakimel/reveal.js/releases): Up-to-date version history.
- [Examples](https://github.com/hakimel/reveal.js/wiki/Example-Presentations): Presentations created with reveal.js, add your own!
- [Browser Support](https://github.com/hakimel/reveal.js/wiki/Browser-Support): Explanation of browser support and fallbacks.
- [Plugins](https://github.com/hakimel/reveal.js/wiki/Plugins,-Tools-and-Hardware): A list of plugins that can be used to extend reveal.js.


## Online Editor

Presentations are written using HTML or Markdown but there's also an online editor for those of you who prefer a graphical interface. Give it a try at [https://slides.com](https://slides.com?ref=github).


## Installation

The **basic setup** is for authoring presentations only. The **full setup** gives you access to all reveal.js features and plugins such as speaker notes as well as the development tasks needed to make changes to the source.

### Basic setup

The core of reveal.js is very easy to install. You'll simply need to download a copy of this repository and open the index.html file directly in your browser.

1. Download the latest version of reveal.js from <https://github.com/hakimel/reveal.js/releases>
2. Unzip and replace the example contents in index.html with your own
3. Open index.html in a browser to view it

### Full setup

Some reveal.js features, like external Markdown and speaker notes, require that presentations run from a local web server. The following instructions will set up such a server as well as all of the development tasks needed to make edits to the reveal.js source code.

1. Install [Node.js](http://nodejs.org/) (4.0.0 or later)

1. Clone the reveal.js repository
   ```sh
   $ git clone https://github.com/hakimel/reveal.js.git
   ```

1. Navigate to the reveal.js folder
   ```sh
   $ cd reveal.js
   ```

1. Install dependencies
   ```sh
   $ npm install
   ```

1. Serve the presentation and monitor source files for changes
   ```sh
   $ npm start
   ```

1. Open <http://localhost:8000> to view your presentation

   You can change the port by using `npm start -- --port=8001`.

### Folder Structure

- **css/** Core styles without which the project does not function
- **js/** Like above but for JavaScript
- **plugin/** Components that have been developed as extensions to reveal.js
- **lib/** All other third party assets (JavaScript, CSS, fonts)


## Instructions

### Markup

Here's a barebones example of a fully working reveal.js presentation:
```html
<html>
	<head>
		<link rel="stylesheet" href="css/reveal.css">
		<link rel="stylesheet" href="css/theme/white.css">
	</head>
	<body>
		<div class="reveal">
			<div class="slides">
				<section>Slide 1</section>
				<section>Slide 2</section>
			</div>
		</div>
		<script src="js/reveal.js"></script>
		<script>
			Reveal.initialize();
		</script>
	</body>
</html>
```

The presentation markup hierarchy needs to be `.reveal > .slides > section` where the `section` represents one slide and can be repeated indefinitely. If you place multiple `section` elements inside of another `section` they will be shown as vertical slides. The first of the vertical slides is the "root" of the others (at the top), and will be included in the horizontal sequence. For example:

```html
<div class="reveal">
	<div class="slides">
		<section>Single Horizontal Slide</section>
		<section>
			<section>Vertical Slide 1</section>
			<section>Vertical Slide 2</section>
		</section>
	</div>
</div>
```

### Markdown

It's possible to write your slides using Markdown. To enable Markdown, add the `data-markdown` attribute to your `<section>` elements and wrap the contents in a `<textarea data-template>` like the example below. You'll also need to add the `plugin/markdown/marked.js` and `plugin/markdown/markdown.js` scripts (in that order) to your HTML file.

This is based on [data-markdown](https://gist.github.com/1343518) from [Paul Irish](https://github.com/paulirish) modified to use [marked](https://github.com/chjj/marked) to support [GitHub Flavored Markdown](https://help.github.com/articles/github-flavored-markdown). Sensitive to indentation (avoid mixing tabs and spaces) and line breaks (avoid consecutive breaks).

```html
<section data-markdown>
	<textarea data-template>
		## Page title

		A paragraph with some text and a [link](http://hakim.se).
	</textarea>
</section>
```

#### External Markdown

You can write your content as a separate file and have reveal.js load it at runtime. Note the separator arguments which determine how slides are delimited in the external file: the `data-separator` attribute defines a regular expression for horizontal slides (defaults to `^\r?\n---\r?\n$`, a newline-bounded horizontal rule)  and `data-separator-vertical` defines vertical slides (disabled by default). The `data-separator-notes` attribute is a regular expression for specifying the beginning of the current slide's speaker notes (defaults to `notes?:`, so it will match both "note:" and "notes:"). The `data-charset` attribute is optional and specifies which charset to use when loading the external file.

When used locally, this feature requires that reveal.js [runs from a local web server](#full-setup).  The following example customises all available options:

```html
<section data-markdown="example.md"
         data-separator="^\n\n\n"
         data-separator-vertical="^\n\n"
         data-separator-notes="^Note:"
         data-charset="iso-8859-15">
    <!--
        Note that Windows uses `\r\n` instead of `\n` as its linefeed character.
        For a regex that supports all operating systems, use `\r?\n` instead of `\n`.
    -->
</section>
```

#### Element Attributes

Special syntax (through HTML comments) is available for adding attributes to Markdown elements. This is useful for fragments, amongst other things.

```html
<section data-markdown>
	<script type="text/template">
		- Item 1 <!-- .element: class="fragment" data-fragment-index="2" -->
		- Item 2 <!-- .element: class="fragment" data-fragment-index="1" -->
	</script>
</section>
```

#### Slide Attributes

Special syntax (through HTML comments) is available for adding attributes to the slide `<section>` elements generated by your Markdown.

```html
<section data-markdown>
	<script type="text/template">
	<!-- .slide: data-background="#ff0000" -->
		Markdown content
	</script>
</section>
```

#### Configuring *marked*

We use [marked](https://github.com/chjj/marked) to parse Markdown. To customise marked's rendering, you can pass in options when [configuring Reveal](#configuration):

```javascript
Reveal.initialize({
	// Options which are passed into marked
	// See https://marked.js.org/#/USING_ADVANCED.md#options
	markdown: {
		smartypants: true
	}
});
```

### Configuration

At the end of your page you need to initialize reveal by running the following code. Note that all configuration values are optional and will default to the values specified below.

```javascript
Reveal.initialize({

	// Display presentation control arrows
	controls: true,

	// Help the user learn the controls by providing hints, for example by
	// bouncing the down arrow when they first encounter a vertical slide
	controlsTutorial: true,

	// Determines where controls appear, "edges" or "bottom-right"
	controlsLayout: 'bottom-right',

	// Visibility rule for backwards navigation arrows; "faded", "hidden"
	// or "visible"
	controlsBackArrows: 'faded',

	// Display a presentation progress bar
	progress: true,

	// Display the page number of the current slide
	slideNumber: false,

	// Add the current slide number to the URL hash so that reloading the
	// page/copying the URL will return you to the same slide
	hash: false,

	// Push each slide change to the browser history. Implies `hash: true`
	history: false,

	// Enable keyboard shortcuts for navigation
	keyboard: true,

	// Enable the slide overview mode
	overview: true,

	// Vertical centering of slides
	center: true,

	// Enables touch navigation on devices with touch input
	touch: true,

	// Loop the presentation
	loop: false,

	// Change the presentation direction to be RTL
	rtl: false,

	// See https://github.com/hakimel/reveal.js/#navigation-mode
	navigationMode: 'default',

	// Randomizes the order of slides each time the presentation loads
	shuffle: false,

	// Turns fragments on and off globally
	fragments: true,

	// Flags whether to include the current fragment in the URL,
	// so that reloading brings you to the same fragment position
	fragmentInURL: false,

	// Flags if the presentation is running in an embedded mode,
	// i.e. contained within a limited portion of the screen
	embedded: false,

	// Flags if we should show a help overlay when the questionmark
	// key is pressed
	help: true,

	// Flags if speaker notes should be visible to all viewers
	showNotes: false,

	// Global override for autoplaying embedded media (video/audio/iframe)
	// - null: Media will only autoplay if data-autoplay is present
	// - true: All media will autoplay, regardless of individual setting
	// - false: No media will autoplay, regardless of individual setting
	autoPlayMedia: null,

	// Global override for preloading lazy-loaded iframes
	// - null: Iframes with data-src AND data-preload will be loaded when within
	//   the viewDistance, iframes with only data-src will be loaded when visible
	// - true: All iframes with data-src will be loaded when within the viewDistance
	// - false: All iframes with data-src will be loaded only when visible
	preloadIframes: null,

	// Number of milliseconds between automatically proceeding to the
	// next slide, disabled when set to 0, this value can be overwritten
	// by using a data-autoslide attribute on your slides
	autoSlide: 0,

	// Stop auto-sliding after user input
	autoSlideStoppable: true,

	// Use this method for navigation when auto-sliding
	autoSlideMethod: Reveal.navigateNext,

	// Specify the average time in seconds that you think you will spend
	// presenting each slide. This is used to show a pacing timer in the
	// speaker view
	defaultTiming: 120,

	// Specify the total time in seconds that is available to
	// present.  If this is set to a nonzero value, the pacing
	// timer will work out the time available for each slide,
	// instead of using the defaultTiming value
	totalTime: 0,

	// Specify the minimum amount of time you want to allot to
	// each slide, if using the totalTime calculation method.  If
	// the automated time allocation causes slide pacing to fall
	// below this threshold, then you will see an alert in the
	// speaker notes window
	minimumTimePerSlide: 0;

	// Enable slide navigation via mouse wheel
	mouseWheel: false,

	// Hide cursor if inactive
	hideInactiveCursor: true,

	// Time before the cursor is hidden (in ms)
	hideCursorTime: 5000,

	// Hides the address bar on mobile devices
	hideAddressBar: true,

	// Opens links in an iframe preview overlay
	// Add `data-preview-link` and `data-preview-link="false"` to customise each link
	// individually
	previewLinks: false,

	// Transition style
	transition: 'slide', // none/fade/slide/convex/concave/zoom

	// Transition speed
	transitionSpeed: 'default', // default/fast/slow

	// Transition style for full page slide backgrounds
	backgroundTransition: 'fade', // none/fade/slide/convex/concave/zoom

	// Number of slides away from the current that are visible
	viewDistance: 3,

	// Parallax background image
	parallaxBackgroundImage: '', // e.g. "'https://s3.amazonaws.com/hakim-static/reveal-js/reveal-parallax-1.jpg'"

	// Parallax background size
	parallaxBackgroundSize: '', // CSS syntax, e.g. "2100px 900px"

	// Number of pixels to move the parallax background per slide
	// - Calculated automatically unless specified
	// - Set to 0 to disable movement along an axis
	parallaxBackgroundHorizontal: null,
	parallaxBackgroundVertical: null,

	// The display mode that will be used to show slides
	display: 'block'

});
```

The configuration can be updated after initialization using the `configure` method:

```javascript
// Turn autoSlide off
Reveal.configure({ autoSlide: 0 });

// Start auto-sliding every 5s
Reveal.configure({ autoSlide: 5000 });
```

### Presentation Size

All presentations have a normal size, that is, the resolution at which they are authored. The framework will automatically scale presentations uniformly based on this size to ensure that everything fits on any given display or viewport.

See below for a list of configuration options related to sizing, including default values:

```javascript
Reveal.initialize({

	// ...

	// The "normal" size of the presentation, aspect ratio will be preserved
	// when the presentation is scaled to fit different resolutions. Can be
	// specified using percentage units.
	width: 960,
	height: 700,

	// Factor of the display size that should remain empty around the content
	margin: 0.1,

	// Bounds for smallest/largest possible scale to apply to content
	minScale: 0.2,
	maxScale: 1.5

});
```

If you wish to disable this behavior and do your own scaling (e.g. using media queries), try these settings:

```javascript
Reveal.initialize({

	// ...

	width: "100%",
	height: "100%",
	margin: 0,
	minScale: 1,
	maxScale: 1
});
```

### Dependencies

Reveal.js doesn't _rely_ on any third party scripts to work but a few optional libraries are included by default. These libraries are loaded as dependencies in the order they appear, for example:

```javascript
Reveal.initialize({
	dependencies: [
		// Interpret Markdown in <section> elements
		{ src: 'plugin/markdown/marked.js', condition: function() { return !!document.querySelector( '[data-markdown]' ); } },
		{ src: 'plugin/markdown/markdown.js', condition: function() { return !!document.querySelector( '[data-markdown]' ); } },

		// Syntax highlight for <code> elements
		{ src: 'plugin/highlight/highlight.js', async: true },

		// Zoom in and out with Alt+click
		{ src: 'plugin/zoom-js/zoom.js', async: true },

		// Speaker notes
		{ src: 'plugin/notes/notes.js', async: true },

		// MathJax
		{ src: 'plugin/math/math.js', async: true }
	]
});
```

You can add your own extensions using the same syntax. The following properties are available for each dependency object:
- **src**: Path to the script to load
- **async**: [optional] Flags if the script should load after reveal.js has started, defaults to false
- **callback**: [optional] Function to execute when the script has loaded
- **condition**: [optional] Function which must return true for the script to be loaded

### Ready Event

A `ready` event is fired when reveal.js has loaded all non-async dependencies and is ready to start navigating. To check if reveal.js is already 'ready' you can call `Reveal.isReady()`.

```javascript
Reveal.addEventListener( 'ready', function( event ) {
	// event.currentSlide, event.indexh, event.indexv
} );
```

Note that we also add a `.ready` class to the `.reveal` element so that you can hook into this with CSS.

### Auto-sliding

Presentations can be configured to progress through slides automatically, without any user input. To enable this you will need to tell the framework how many milliseconds it should wait between slides:

```javascript
// Slide every five seconds
Reveal.configure({
  autoSlide: 5000
});
```

When this is turned on a control element will appear that enables users to pause and resume auto-sliding. Alternatively, sliding can be paused or resumed by pressing »A« on the keyboard. Sliding is paused automatically as soon as the user starts navigating. You can disable these controls by specifying `autoSlideStoppable: false` in your reveal.js config.

You can also override the slide duration for individual slides and fragments by using the `data-autoslide` attribute:

```html
<section data-autoslide="2000">
	<p>After 2 seconds the first fragment will be shown.</p>
	<p class="fragment" data-autoslide="10000">After 10 seconds the next fragment will be shown.</p>
	<p class="fragment">Now, the fragment is displayed for 2 seconds before the next slide is shown.</p>
</section>
```

To override the method used for navigation when auto-sliding, you can specify the `autoSlideMethod` setting. To only navigate along the top layer and ignore vertical slides, set this to `Reveal.navigateRight`.

Whenever the auto-slide mode is resumed or paused the `autoslideresumed` and `autoslidepaused` events are fired.

### Keyboard Bindings

If you're unhappy with any of the default keyboard bindings you can override them using the `keyboard` config option:

```javascript
Reveal.configure({
  keyboard: {
    13: 'next', // go to the next slide when the ENTER key is pressed
    27: function() {}, // do something custom when ESC is pressed
    32: null // don't do anything when SPACE is pressed (i.e. disable a reveal.js default binding)
  }
});
```

### Vertical Slide Navigation

Slides can be nested within other slides to create vertical stacks (see [Markup](#markup)). When presenting, you use the left/right arrows to step through the main (horizontal) slides. When you arrive at a vertical stack you can optionally press the up/down arrows to view the vertical slides or skip past them by pressing the right arrow. Here's an example showing a bird's-eye view of what this looks like in action:

<img src="https://static.slid.es/support/reveal.js-vertical-slides.gif" width="450">

#### Navigation Mode
You can finetune the reveal.js navigation behavior by using the `navigationMode` config option. Note that these options are only useful for presnetations that use a mix of horizontal and vertical slides. The following navigation modes are available:

| Value                         | Description |
| :---------------------------  | :---------- |
| default                       | Left/right arrow keys step between horizontal slides. Up/down arrow keys step between vertical slides. Space key steps through all slides (both horizontal and vertical). |
| linear                        | Removes the up/down arrows. Left/right arrows step through all slides (both horizontal and vertical). |
| grid                          | When this is enabled, stepping left/right from a vertical stack to an adjacent vertical stack will land you at the same vertical index.<br><br>Consider a deck with six slides ordered in two vertical stacks:<br>`1.1`&nbsp;&nbsp;&nbsp;&nbsp;`2.1`<br>`1.2`&nbsp;&nbsp;&nbsp;&nbsp;`2.2`<br>`1.3`&nbsp;&nbsp;&nbsp;&nbsp;`2.3`<br><br>If you're on slide 1.3 and navigate right, you will normally move from 1.3 -> 2.1. With navigationMode set to "grid" the same navigation takes you from 1.3 -> 2.3. |

### Touch Navigation

You can swipe to navigate through a presentation on any touch-enabled device. Horizontal swipes change between horizontal slides, vertical swipes change between vertical slides. If you wish to disable this you can set the `touch` config option to false when initializing reveal.js.

If there's some part of your content that needs to remain accessible to touch events you'll need to highlight this by adding a `data-prevent-swipe` attribute to the element. One common example where this is useful is elements that need to be scrolled.

### Lazy Loading

When working on presentation with a lot of media or iframe content it's important to load lazily. Lazy loading means that reveal.js will only load content for the few slides nearest to the current slide. The number of slides that are preloaded is determined by the `viewDistance` configuration option.

To enable lazy loading all you need to do is change your `src` attributes to `data-src` as shown below. This is supported for image, video, audio and iframe elements.

```html
<section>
  <img data-src="image.png">
  <iframe data-src="http://hakim.se"></iframe>
  <video>
    <source data-src="video.webm" type="video/webm" />
    <source data-src="video.mp4" type="video/mp4" />
  </video>
</section>
```

#### Lazy Loading Iframes

Note that lazy loaded iframes ignore the `viewDistance` configuration and will only load when their containing slide becomes visible. Iframes are also unloaded as soon as the slide is hidden.

When we lazy load a video or audio element, reveal.js won't start playing that content until the slide becomes visible. However there is no way to control this for an iframe since that could contain any kind of content. That means if we loaded an iframe before the slide is visible on screen it could begin playing media and sound in the background.

You can override this behavior with the `data-preload` attribute. The iframe below will be loaded
according to the `viewDistance`.

```html
<section>
	<iframe data-src="http://hakim.se" data-preload></iframe>
</section>
```

You can also change the default globally with the `preloadIframes` configuration option. If set to
`true` ALL iframes with a `data-src` attribute will be preloaded when within the `viewDistance`
regardless of individual `data-preload` attributes. If set to `false`, all iframes will only be
loaded when they become visible.

### API

The `Reveal` object exposes a JavaScript API for controlling navigation and reading state:

```javascript
// Navigation
Reveal.slide( indexh, indexv, indexf );
Reveal.left();
Reveal.right();
Reveal.up();
Reveal.down();
Reveal.prev();
Reveal.next();
Reveal.prevFragment();
Reveal.nextFragment();

// Randomize the order of slides
Reveal.shuffle();

// Toggle presentation states, optionally pass true/false to force on/off
Reveal.toggleOverview();
Reveal.togglePause();
Reveal.toggleAutoSlide();

// Shows a help overlay with keyboard shortcuts, optionally pass true/false
// to force on/off
Reveal.toggleHelp();

// Change a config value at runtime
Reveal.configure({ controls: true });

// Returns the present configuration options
Reveal.getConfig();

// Fetch the current scale of the presentation
Reveal.getScale();

// Retrieves the previous and current slide elements
Reveal.getPreviousSlide();
Reveal.getCurrentSlide();

Reveal.getIndices();        // { h: 0, v: 0, f: 0 }
Reveal.getSlidePastCount();
Reveal.getProgress();       // (0 == first slide, 1 == last slide)
Reveal.getSlides();         // Array of all slides
Reveal.getTotalSlides();    // Total number of slides

// Returns an array with all horizontal/vertical slides in the deck
Reveal.getHorizontalSlides();
Reveal.getVerticalSlides();

// Checks if the presentation contains two or more
// horizontal/vertical slides
Reveal.hasHorizontalSlides();
Reveal.hasVerticalSlides();

// Returns the speaker notes for the current slide
Reveal.getSlideNotes();

// State checks
Reveal.isFirstSlide();
Reveal.isLastSlide();
Reveal.isOverview();
Reveal.isPaused();
Reveal.isAutoSliding();

// Returns the top-level DOM element
Reveal.getRevealElement(); // <div class="reveal">...</div>
```

### Custom Key Bindings

Custom key bindings can be added and removed using the following Javascript API. Custom key bindings will override the default keyboard bindings, but will in turn be overridden by the user defined bindings in the ``keyboard`` config option.

```javascript
Reveal.addKeyBinding( binding, callback );
Reveal.removeKeyBinding( keyCode );
```

For example

```javascript
// The binding parameter provides the following properties
//      keyCode: the keycode for binding to the callback
//          key: the key label to show in the help overlay
//  description: the description of the action to show in the help overlay
Reveal.addKeyBinding( { keyCode: 84, key: 'T', description: 'Start timer' }, function() {
	// start timer
} )

// The binding parameter can also be a direct keycode without providing the help description
Reveal.addKeyBinding( 82, function() {
	// reset timer
} )
```

This allows plugins to add key bindings directly to Reveal so they can

* make use of Reveal's pre-processing logic for key handling (for example, ignoring key presses when paused); and
* be included in the help overlay (optional)

### Slide Changed Event

A `slidechanged` event is fired each time the slide is changed (regardless of state). The event object holds the index values of the current slide as well as a reference to the previous and current slide HTML nodes.

Some libraries, like MathJax (see [#226](https://github.com/hakimel/reveal.js/issues/226#issuecomment-10261609)), get confused by the transforms and display states of slides. Often times, this can be fixed by calling their update or render function from this callback.

```javascript
Reveal.addEventListener( 'slidechanged', function( event ) {
	// event.previousSlide, event.currentSlide, event.indexh, event.indexv
} );
```

### Presentation State

The presentation's current state can be fetched by using the `getState` method. A state object contains all of the information required to put the presentation back as it was when `getState` was first called. Sort of like a snapshot. It's a simple object that can easily be stringified and persisted or sent over the wire.

```javascript
Reveal.slide( 1 );
// we're on slide 1

var state = Reveal.getState();

Reveal.slide( 3 );
// we're on slide 3

Reveal.setState( state );
// we're back on slide 1
```

### Slide States

If you set `data-state="somestate"` on a slide `<section>`, "somestate" will be applied as a class on the document element when that slide is opened. This allows you to apply broad style changes to the page based on the active slide.

Furthermore you can also listen to these changes in state via JavaScript:

```javascript
Reveal.addEventListener( 'somestate', function() {
	// TODO: Sprinkle magic
}, false );
```

### Slide Backgrounds

Slides are contained within a limited portion of the screen by default to allow them to fit any display and scale uniformly. You can apply full page backgrounds outside of the slide area by adding a `data-background` attribute to your `<section>` elements. Four different types of backgrounds are supported: color, image, video and iframe.

#### Color Backgrounds

All CSS color formats are supported, including hex values, keywords, `rgba()` or `hsl()`.

```html
<section data-background-color="#ff0000">
	<h2>Color</h2>
</section>
```

#### Image Backgrounds

By default, background images are resized to cover the full page. Available options:

| Attribute                        | Default    | Description |
| :------------------------------- | :--------- | :---------- |
| data-background-image            |            | URL of the image to show. GIFs restart when the slide opens. |
| data-background-size             | cover      | See [background-size](https://developer.mozilla.org/docs/Web/CSS/background-size) on MDN.  |
| data-background-position         | center     | See [background-position](https://developer.mozilla.org/docs/Web/CSS/background-position) on MDN. |
| data-background-repeat           | no-repeat  | See [background-repeat](https://developer.mozilla.org/docs/Web/CSS/background-repeat) on MDN. |
| data-background-opacity          | 1          | Opacity of the background image on a 0-1 scale. 0 is transparent and 1 is fully opaque. |

```html
<section data-background-image="http://example.com/image.png">
	<h2>Image</h2>
</section>
<section data-background-image="http://example.com/image.png" data-background-size="100px" data-background-repeat="repeat">
	<h2>This background image will be sized to 100px and repeated</h2>
</section>
```

#### Video Backgrounds

Automatically plays a full size video behind the slide.

| Attribute                        | Default | Description |
| :---------------------------     | :------ | :---------- |
| data-background-video            |         | A single video source, or a comma separated list of video sources. |
| data-background-video-loop       | false   | Flags if the video should play repeatedly. |
| data-background-video-muted      | false   | Flags if the audio should be muted. |
| data-background-size             | cover   | Use `cover` for full screen and some cropping or `contain` for letterboxing. |
| data-background-opacity          | 1       | Opacity of the background video on a 0-1 scale. 0 is transparent and 1 is fully opaque. |

```html
<section data-background-video="https://s3.amazonaws.com/static.slid.es/site/homepage/v1/homepage-video-editor.mp4,https://s3.amazonaws.com/static.slid.es/site/homepage/v1/homepage-video-editor.webm" data-background-video-loop data-background-video-muted>
	<h2>Video</h2>
</section>
```

#### Iframe Backgrounds

Embeds a web page as a slide background that covers 100% of the reveal.js width and height. The iframe is in the background layer, behind your slides, and as such it's not possible to interact with it by default. To make your background interactive, you can add the `data-background-interactive` attribute.

```html
<section data-background-iframe="https://slides.com" data-background-interactive>
	<h2>Iframe</h2>
</section>
```

Iframes are lazy-loaded when they become visible. If you'd like to preload iframes aehad of time, you can append a `data-preload` attribute to the slide `<section>`. You can also enable preloading globally for all iframes using the `preloadIframes` configuration option.

#### Background Transitions

Backgrounds transition using a fade animation by default. This can be changed to a linear sliding transition by passing `backgroundTransition: 'slide'` to the `Reveal.initialize()` call. Alternatively you can set `data-background-transition` on any section with a background to override that specific transition.


### Parallax Background

If you want to use a parallax scrolling background, set the first two properties below when initializing reveal.js (the other two are optional).

```javascript
Reveal.initialize({

	// Parallax background image
	parallaxBackgroundImage: '', // e.g. "https://s3.amazonaws.com/hakim-static/reveal-js/reveal-parallax-1.jpg"

	// Parallax background size
	parallaxBackgroundSize: '', // CSS syntax, e.g. "2100px 900px" - currently only pixels are supported (don't use % or auto)

	// Number of pixels to move the parallax background per slide
	// - Calculated automatically unless specified
	// - Set to 0 to disable movement along an axis
	parallaxBackgroundHorizontal: 200,
	parallaxBackgroundVertical: 50

});
```

Make sure that the background size is much bigger than screen size to allow for some scrolling. [View example](http://revealjs.com/?parallaxBackgroundImage=https%3A%2F%2Fs3.amazonaws.com%2Fhakim-static%2Freveal-js%2Freveal-parallax-1.jpg&parallaxBackgroundSize=2100px%20900px).

### Slide Transitions

The global presentation transition is set using the `transition` config value. You can override the global transition for a specific slide by using the `data-transition` attribute:

```html
<section data-transition="zoom">
	<h2>This slide will override the presentation transition and zoom!</h2>
</section>

<section data-transition-speed="fast">
	<h2>Choose from three transition speeds: default, fast or slow!</h2>
</section>
```

You can also use different in and out transitions for the same slide:

```html
<section data-transition="slide">
    The train goes on …
</section>
<section data-transition="slide">
    and on …
</section>
<section data-transition="slide-in fade-out">
    and stops.
</section>
<section data-transition="fade-in slide-out">
    (Passengers entering and leaving)
</section>
<section data-transition="slide">
    And it starts again.
</section>
```
You can choose from `none`, `fade`, `slide`, `convex`, `concave` and `zoom`.
### Internal links

It's easy to link between slides. The first example below targets the index of another slide whereas the second targets a slide with an ID attribute (`<section id="some-slide">`):

```html
<a href="#/2/2">Link</a>
<a href="#/some-slide">Link</a>
```

You can also add relative navigation links, similar to the built in reveal.js controls, by appending one of the following classes on any element. Note that each element is automatically given an `enabled` class when it's a valid navigation route based on the current slide.

```html
<a href="#" class="navigate-left">
<a href="#" class="navigate-right">
<a href="#" class="navigate-up">
<a href="#" class="navigate-down">
<a href="#" class="navigate-prev"> <!-- Previous vertical or horizontal slide -->
<a href="#" class="navigate-next"> <!-- Next vertical or horizontal slide -->
```

### Fragments

Fragments are used to highlight individual elements on a slide. Every element with the class `fragment` will be stepped through before moving on to the next slide. Here's an example: http://revealjs.com/#/fragments

The default fragment style is to start out invisible and fade in. This style can be changed by appending a different class to the fragment:

```html
<section>
	<p class="fragment grow">grow</p>
	<p class="fragment shrink">shrink</p>
	<p class="fragment fade-out">fade-out</p>
	<p class="fragment fade-up">fade-up (also down, left and right!)</p>
	<p class="fragment fade-in-then-out">fades in, then out when we move to the next step</p>
	<p class="fragment fade-in-then-semi-out">fades in, then obfuscate when we move to the next step</p>
	<p class="fragment highlight-current-blue">blue only once</p>
	<p class="fragment highlight-red">highlight-red</p>
	<p class="fragment highlight-green">highlight-green</p>
	<p class="fragment highlight-blue">highlight-blue</p>
</section>
```

Multiple fragments can be applied to the same element sequentially by wrapping it, this will fade in the text on the first step and fade it back out on the second.

```html
<section>
	<span class="fragment fade-in">
		<span class="fragment fade-out">I'll fade in, then out</span>
	</span>
</section>
```

The display order of fragments can be controlled using the `data-fragment-index` attribute.

```html
<section>
	<p class="fragment" data-fragment-index="3">Appears last</p>
	<p class="fragment" data-fragment-index="1">Appears first</p>
	<p class="fragment" data-fragment-index="2">Appears second</p>
</section>
```

### Fragment events

When a slide fragment is either shown or hidden reveal.js will dispatch an event.

Some libraries, like MathJax (see #505), get confused by the initially hidden fragment elements. Often times this can be fixed by calling their update or render function from this callback.

```javascript
Reveal.addEventListener( 'fragmentshown', function( event ) {
	// event.fragment = the fragment DOM element
} );
Reveal.addEventListener( 'fragmenthidden', function( event ) {
	// event.fragment = the fragment DOM element
} );
```

### Code Syntax Highlighting

By default, Reveal is configured with [highlight.js](https://highlightjs.org/) for code syntax highlighting. To enable syntax highlighting, you'll have to load the highlight plugin ([plugin/highlight/highlight.js](plugin/highlight/highlight.js)) and a highlight.js CSS theme (Reveal comes packaged with the Monokai themes: [lib/css/monokai.css](lib/css/monokai.css)).

```javascript
Reveal.initialize({
	// More info https://github.com/hakimel/reveal.js#dependencies
	dependencies: [
		{ src: 'plugin/highlight/highlight.js', async: true },
	]
});
```

Below is an example with clojure code that will be syntax highlighted. When the `data-trim` attribute is present, surrounding whitespace is automatically removed.  HTML will be escaped by default. To avoid this, for example if you are using `<mark>` to call out a line of code, add the `data-noescape` attribute to the `<code>` element.

```html
<section>
	<pre><code data-trim data-noescape>
(def lazy-fib
  (concat
   [0 1]
   <mark>((fn rfib [a b]</mark>
        (lazy-cons (+ a b) (rfib b (+ a b)))) 0 1)))
	</code></pre>
</section>
```

#### Line Numbers & Highlights

To enable line numbers, add `data-line-numbers` to your `<code>` tags. If you want to highlight specific lines you can provide a comma separated list of line numbers using the same attribute. For example, in the following example lines 4 and 8-11 are highlighted:

```html
<pre><code class="hljs" data-line-numbers="4,8-11">
import React, { useState } from 'react';
 
function Example() {
  const [count, setCount] = useState(0);
 
  return (
    <div>
      <p>You clicked {count} times</p>
      <button onClick={() => setCount(count + 1)}>
        Click me
      </button>
    </div>
  );
}
</code></pre>
```

<img width="300" alt="line-numbers" src="https://user-images.githubusercontent.com/629429/55332077-eb3c4780-5494-11e9-8854-ba33cd0fa740.png">



### Slide number

If you would like to display the page number of the current slide you can do so using the `slideNumber` and `showSlideNumber` configuration values.

```javascript
// Shows the slide number using default formatting
Reveal.configure({ slideNumber: true });

// Slide number formatting can be configured using these variables:
//  "h.v": 	horizontal . vertical slide number (default)
//  "h/v": 	horizontal / vertical slide number
//    "c": 	flattened slide number
//  "c/t": 	flattened slide number / total slides
Reveal.configure({ slideNumber: 'c/t' });

// You can provide a function to fully customize the number:
Reveal.configure({ slideNumber: function() {
    // Ignore numbering of vertical slides
    return [ Reveal.getIndices().h ];
}});

// Control which views the slide number displays on using the "showSlideNumber" value:
//     "all": show on all views (default)
// "speaker": only show slide numbers on speaker notes view
//   "print": only show slide numbers when printing to PDF
Reveal.configure({ showSlideNumber: 'speaker' });
```

### Overview mode

Press »ESC« or »O« keys to toggle the overview mode on and off. While you're in this mode, you can still navigate between slides,
as if you were at 1,000 feet above your presentation. The overview mode comes with a few API hooks:

```javascript
Reveal.addEventListener( 'overviewshown', function( event ) { /* ... */ } );
Reveal.addEventListener( 'overviewhidden', function( event ) { /* ... */ } );

// Toggle the overview mode programmatically
Reveal.toggleOverview();
```

### Fullscreen mode

Just press »F« on your keyboard to show your presentation in fullscreen mode. Press the »ESC« key to exit fullscreen mode.

### Embedded media

Add `data-autoplay` to your media element if you want it to automatically start playing when the slide is shown:

```html
<video data-autoplay src="http://clips.vorwaerts-gmbh.de/big_buck_bunny.mp4"></video>
```

If you want to enable or disable autoplay globally, for all embedded media, you can use the `autoPlayMedia` configuration option. If you set this to `true` ALL media will autoplay regardless of individual `data-autoplay` attributes. If you initialize with `autoPlayMedia: false` NO media will autoplay.

Note that embedded HTML5 `<video>`/`<audio>` and YouTube/Vimeo iframes are automatically paused when you navigate away from a slide. This can be disabled by decorating your element with a `data-ignore` attribute.

### Embedded iframes

reveal.js automatically pushes two [post messages](https://developer.mozilla.org/en-US/docs/Web/API/Window.postMessage) to embedded iframes. `slide:start` when the slide containing the iframe is made visible and `slide:stop` when it is hidden.

### Stretching elements

Sometimes it's desirable to have an element, like an image or video, stretch to consume as much space as possible within a given slide. This can be done by adding the `.stretch` class to an element as seen below:

```html
<section>
	<h2>This video will use up the remaining space on the slide</h2>
    <video class="stretch" src="http://clips.vorwaerts-gmbh.de/big_buck_bunny.mp4"></video>
</section>
```

Limitations:
- Only direct descendants of a slide section can be stretched
- Only one descendant per slide section can be stretched

### Resize Event

When reveal.js changes the scale of the slides it fires a resize event. You can subscribe to the event to resize your elements accordingly.

```javascript
Reveal.addEventListener( 'resize', function( event ) {
	// event.scale, event.oldScale, event.size
} );
```

### postMessage API

The framework has a built-in postMessage API that can be used when communicating with a presentation inside of another window. Here's an example showing how you'd make a reveal.js instance in the given window proceed to slide 2:

```javascript
<window>.postMessage( JSON.stringify({ method: 'slide', args: [ 2 ] }), '*' );
```

#### postMessage Events

When reveal.js runs inside of an iframe it can optionally bubble all of its events to the parent. Bubbled events are stringified JSON with three fields: namespace, eventName and state. Here's how you subscribe to them from the parent window:

```javascript
window.addEventListener( 'message', function( event ) {
	var data = JSON.parse( event.data );
	if( data.namespace === 'reveal' && data.eventName === 'slidechanged' ) {
		// Slide changed, see data.state for slide number
	}
} );
```

#### postMessage Callbacks

When you call any method via the postMessage API, reveal.js will dispatch a message with the return value. This is done so that you can call a getter method and see what the result is. Check out this example:

```javascript
<revealWindow>.postMessage( JSON.stringify({ method: 'getTotalSlides' }), '*' );

window.addEventListener( 'message', function( event ) {
	var data = JSON.parse( event.data );
	// `data.method`` is the method that we invoked
	if( data.namespace === 'reveal' && data.eventName === 'callback' && data.method === 'getTotalSlides' ) {
		data.result // = the total number of slides
	}
} );
```

#### Turning postMessage on/off

This cross-window messaging can be toggled on or off using configuration flags. These are the default values.

```javascript
Reveal.initialize({
	// ...

	// Exposes the reveal.js API through window.postMessage
	postMessage: true,

	// Dispatches all reveal.js events to the parent window through postMessage
	postMessageEvents: false
});
```


## PDF Export

Presentations can be exported to PDF via a special print stylesheet. This feature requires that you use [Google Chrome](http://google.com/chrome) or [Chromium](https://www.chromium.org/Home) and to be serving the presentation from a web server.
Here's an example of an exported presentation that's been uploaded to SlideShare: http://www.slideshare.net/hakimel/revealjs-300.

### Separate pages for fragments
[Fragments](#fragments) are printed on separate slides by default. Meaning if you have a slide with three fragment steps, it will generate three separate slides where the fragments appear incrementally.

If you prefer printing all fragments in their visible states on the same slide you can set the `pdfSeparateFragments` config option to false.

### Page size

Export dimensions are inferred from the configured [presentation size](#presentation-size). Slides that are too tall to fit within a single page will expand onto multiple pages. You can limit how many pages a slide may expand onto using the `pdfMaxPagesPerSlide` config option, for example `Reveal.configure({ pdfMaxPagesPerSlide: 1 })` ensures that no slide ever grows to more than one printed page.

### Print stylesheet

To enable the PDF print capability in your presentation, the special print stylesheet at [/css/print/pdf.css](https://github.com/hakimel/reveal.js/blob/master/css/print/pdf.css) must be loaded. The default index.html file handles this for you when `print-pdf` is included in the query string. If you're using a different HTML template, you can add this to your HEAD:

```html
<script>
	var link = document.createElement( 'link' );
	link.rel = 'stylesheet';
	link.type = 'text/css';
	link.href = window.location.search.match( /print-pdf/gi ) ? 'css/print/pdf.css' : 'css/print/paper.css';
	document.getElementsByTagName( 'head' )[0].appendChild( link );
</script>
```

### Instructions

1. Open your presentation with `print-pdf` included in the query string i.e. http://localhost:8000/?print-pdf. You can test this with [revealjs.com?print-pdf](http://revealjs.com?print-pdf).
  * If you want to include [speaker notes](#speaker-notes) in your export, you can append `showNotes=true` to the query string: http://localhost:8000/?print-pdf&showNotes=true
1. Open the in-browser print dialog (CTRL/CMD+P).
1. Change the **Destination** setting to **Save as PDF**.
1. Change the **Layout** to **Landscape**.
1. Change the **Margins** to **None**.
1. Enable the **Background graphics** option.
1. Click **Save**.

![Chrome Print Settings](https://s3.amazonaws.com/hakim-static/reveal-js/pdf-print-settings-2.png)

Alternatively you can use the [decktape](https://github.com/astefanutti/decktape) project.


## Theming

The framework comes with a few different themes included:

- black: Black background, white text, blue links (default theme)
- white: White background, black text, blue links
- league: Gray background, white text, blue links (default theme for reveal.js < 3.0.0)
- beige: Beige background, dark text, brown links
- sky: Blue background, thin dark text, blue links
- night: Black background, thick white text, orange links
- serif: Cappuccino background, gray text, brown links
- simple: White background, black text, blue links
- solarized: Cream-colored background, dark green text, blue links

Each theme is available as a separate stylesheet. To change theme you will need to replace **black** below with your desired theme name in index.html:

```html
<link rel="stylesheet" href="css/theme/black.css" id="theme">
```

If you want to add a theme of your own see the instructions here: [/css/theme/README.md](https://github.com/hakimel/reveal.js/blob/master/css/theme/README.md).


## Speaker Notes

reveal.js comes with a speaker notes plugin which can be used to present per-slide notes in a separate browser window. The notes window also gives you a preview of the next upcoming slide so it may be helpful even if you haven't written any notes. Press the »S« key on your keyboard to open the notes window.

A speaker timer starts as soon as the speaker view is opened. You can reset it to 00:00:00 at any time by simply clicking/tapping on it.

Notes are defined by appending an `<aside>` element to a slide as seen below. You can add the `data-markdown` attribute to the aside element if you prefer writing notes using Markdown.

Alternatively you can add your notes in a `data-notes` attribute on the slide. Like `<section data-notes="Something important"></section>`.

When used locally, this feature requires that reveal.js [runs from a local web server](#full-setup).

```html
<section>
	<h2>Some Slide</h2>

	<aside class="notes">
		Oh hey, these are some notes. They'll be hidden in your presentation, but you can see them if you open the speaker notes window (hit »S« on your keyboard).
	</aside>
</section>
```

If you're using the external Markdown plugin, you can add notes with the help of a special delimiter:

```html
<section data-markdown="example.md" data-separator="^\n\n\n" data-separator-vertical="^\n\n" data-separator-notes="^Note:"></section>

# Title
## Sub-title

Here is some content...

Note:
This will only display in the notes window.
```

#### Share and Print Speaker Notes

Notes are only visible to the speaker inside of the speaker view. If you wish to share your notes with others you can initialize reveal.js with the `showNotes` configuration value set to `true`. Notes will appear along the bottom of the presentations.

When `showNotes` is enabled notes are also included when you [export to PDF](https://github.com/hakimel/reveal.js#pdf-export). By default, notes are printed in a box on top of the slide. If you'd rather print them on a separate page, after the slide, set `showNotes: "separate-page"`.

#### Speaker notes clock and timers

The speaker notes window will also show:

- Time elapsed since the beginning of the presentation.  If you hover the mouse above this section, a timer reset button will appear.
- Current wall-clock time
- (Optionally) a pacing timer which indicates whether the current pace of the presentation is on track for the right timing (shown in green), and if not, whether the presenter should speed up (shown in red) or has the luxury of slowing down (blue).

The pacing timer can be enabled by configuring the `defaultTiming` parameter in the `Reveal` configuration block, which specifies the number of seconds per slide.  120 can be a reasonable rule of thumb.  Alternatively, you can enable the timer by setting `totalTime`, which sets the total length of your presentation (also in seconds).  If both values are specified, `totalTime` wins and `defaultTiming` is ignored.  Regardless of the baseline timing method, timings can also be given per slide `<section>` by setting the `data-timing` attribute (again, in seconds).


## Server Side Speaker Notes

In some cases it can be desirable to run notes on a separate device from the one you're presenting on. The Node.js-based notes plugin lets you do this using the same note definitions as its client side counterpart. Include the required scripts by adding the following dependencies:

```javascript
Reveal.initialize({
	// ...

	dependencies: [
		{ src: 'socket.io/socket.io.js', async: true },
		{ src: 'plugin/notes-server/client.js', async: true }
	]
});
```

Then:

1. Install [Node.js](http://nodejs.org/) (4.0.0 or later)
2. Run `npm install`
3. Run `node plugin/notes-server`


## Plugins

Plugins should register themselves with reveal.js by calling `Reveal.registerPlugin( 'myPluginID', MyPlugin )`. Registered plugin instances can optionally expose an "init" function that reveal.js will call to initialize them.

When reveal.js is booted up via `Reveal.initialize()`, it will go through all registered plugins and invoke their "init" methods. If the "init" method returns a Promise, reveal.js will wait for that promise to be fulfilled before finshing the startup sequence and firing the [ready](#ready-event) event. Here's an example of a plugin that does some asynchronous work before reveal.js can proceed:

```javascript
let MyPlugin = {
	init: () =>  new Promise( resolve => setTimeout( resolve, 3000 ) )
};
Reveal.registerPlugin( 'myPlugin', MyPlugin );
Reveal.addEventListener( 'ready', () => console.log( 'Three seconds later...' ) );
Reveal.initialize();
```

Note that reveal.js will *not* wait for init Promise fullfillment if the plugin is loaded as an [async dependency](#dependencies). If the plugin's init method does _not_ return a Promise, the plugin is considered ready right away and will not hold up the reveal.js startup sequence.

### Retrieving Plugins

If you want to check if a specific plugin is registered you can use the `Reveal.hasPlugin` method and pass in a plugin ID, for example: `Reveal.hasPlugin( 'myPlugin' )`. If you want to retrieve a plugin instance you can use `Reveal.getPlugin( 'myPlugin' )`.


## Multiplexing

The multiplex plugin allows your audience to view the slides of the presentation you are controlling on their own phone, tablet or laptop. As the master presentation navigates the slides, all client presentations will update in real time. See a demo at [https://reveal-js-multiplex-ccjbegmaii.now.sh/](https://reveal-js-multiplex-ccjbegmaii.now.sh/).

The multiplex plugin needs the following 3 things to operate:

1. Master presentation that has control
2. Client presentations that follow the master
3. Socket.io server to broadcast events from the master to the clients

#### Master presentation

Served from a static file server accessible (preferably) only to the presenter. This need only be on your (the presenter's) computer. (It's safer to run the master presentation from your own computer, so if the venue's Internet goes down it doesn't stop the show.) An example would be to execute the following commands in the directory of your master presentation:

1. `npm install node-static`
2. `static`

If you want to use the speaker notes plugin with your master presentation then make sure you have the speaker notes plugin configured correctly along with the configuration shown below, then execute `node plugin/notes-server` in the directory of your master presentation. The configuration below will cause it to connect to the socket.io server as a master, as well as launch your speaker-notes/static-file server.

You can then access your master presentation at `http://localhost:1947`

Example configuration:

```javascript
Reveal.initialize({
	// other options...

	multiplex: {
		// Example values. To generate your own, see the socket.io server instructions.
		secret: '13652805320794272084', // Obtained from the socket.io server. Gives this (the master) control of the presentation
		id: '1ea875674b17ca76', // Obtained from socket.io server
		url: 'https://reveal-js-multiplex-ccjbegmaii.now.sh' // Location of socket.io server
	},

	// Don't forget to add the dependencies
	dependencies: [
		{ src: '//cdnjs.cloudflare.com/ajax/libs/socket.io/2.2.0/socket.io.js', async: true },
		{ src: 'plugin/multiplex/master.js', async: true },

		// and if you want speaker notes
		{ src: 'plugin/notes-server/client.js', async: true }

		// other dependencies...
	]
});
```

#### Client presentation

Served from a publicly accessible static file server. Examples include: GitHub Pages, Amazon S3, Dreamhost, Akamai, etc. The more reliable, the better. Your audience can then access the client presentation via `http://example.com/path/to/presentation/client/index.html`, with the configuration below causing them to connect to the socket.io server as clients.

Example configuration:

```javascript
Reveal.initialize({
	// other options...

	multiplex: {
		// Example values. To generate your own, see the socket.io server instructions.
		secret: null, // null so the clients do not have control of the master presentation
		id: '1ea875674b17ca76', // id, obtained from socket.io server
		url: 'https://reveal-js-multiplex-ccjbegmaii.now.sh' // Location of socket.io server
	},

	// Don't forget to add the dependencies
	dependencies: [
		{ src: '//cdnjs.cloudflare.com/ajax/libs/socket.io/2.2.0/socket.io.js', async: true },
		{ src: 'plugin/multiplex/client.js', async: true }

		// other dependencies...
	]
});
```

#### Socket.io server

Server that receives the `slideChanged` events from the master presentation and broadcasts them out to the connected client presentations. This needs to be publicly accessible. You can run your own socket.io server with the commands:

1. `npm install`
2. `node plugin/multiplex`

Or you can use the socket.io server at [https://reveal-js-multiplex-ccjbegmaii.now.sh/](https://reveal-js-multiplex-ccjbegmaii.now.sh/).

You'll need to generate a unique secret and token pair for your master and client presentations. To do so, visit `http://example.com/token`, where `http://example.com` is the location of your socket.io server. Or if you're going to use the socket.io server at [https://reveal-js-multiplex-ccjbegmaii.now.sh/](https://reveal-js-multiplex-ccjbegmaii.now.sh/), visit [https://reveal-js-multiplex-ccjbegmaii.now.sh/token](https://reveal-js-multiplex-ccjbegmaii.now.sh/token).

You are very welcome to point your presentations at the Socket.io server running at [https://reveal-js-multiplex-ccjbegmaii.now.sh/](https://reveal-js-multiplex-ccjbegmaii.now.sh/), but availability and stability are not guaranteed.

For anything mission critical I recommend you run your own server. The easiest way to do this is by installing [now](https://zeit.co/now). With that installed, deploying your own Multiplex server is as easy running the following command from the reveal.js folder: `now plugin/multiplex`.

##### socket.io server as file static server

The socket.io server can play the role of static file server for your client presentation, as in the example at [https://reveal-js-multiplex-ccjbegmaii.now.sh/](https://reveal-js-multiplex-ccjbegmaii.now.sh/). (Open [https://reveal-js-multiplex-ccjbegmaii.now.sh/](https://reveal-js-multiplex-ccjbegmaii.now.sh/) in two browsers. Navigate through the slides on one, and the other will update to match.)

Example configuration:

```javascript
Reveal.initialize({
	// other options...

	multiplex: {
		// Example values. To generate your own, see the socket.io server instructions.
		secret: null, // null so the clients do not have control of the master presentation
		id: '1ea875674b17ca76', // id, obtained from socket.io server
		url: 'example.com:80' // Location of your socket.io server
	},

	// Don't forget to add the dependencies
	dependencies: [
		{ src: '//cdnjs.cloudflare.com/ajax/libs/socket.io/2.2.0/socket.io.js', async: true },
		{ src: 'plugin/multiplex/client.js', async: true }

		// other dependencies...
	]
```

It can also play the role of static file server for your master presentation and client presentations at the same time (as long as you don't want to use speaker notes). (Open [https://reveal-js-multiplex-ccjbegmaii.now.sh/](https://reveal-js-multiplex-ccjbegmaii.now.sh/) in two browsers. Navigate through the slides on one, and the other will update to match. Navigate through the slides on the second, and the first will update to match.) This is probably not desirable, because you don't want your audience to mess with your slides while you're presenting. ;)

Example configuration:

```javascript
Reveal.initialize({
	// other options...

	multiplex: {
		// Example values. To generate your own, see the socket.io server instructions.
		secret: '13652805320794272084', // Obtained from the socket.io server. Gives this (the master) control of the presentation
		id: '1ea875674b17ca76', // Obtained from socket.io server
		url: 'example.com:80' // Location of your socket.io server
	},

	// Don't forget to add the dependencies
	dependencies: [
		{ src: '//cdnjs.cloudflare.com/ajax/libs/socket.io/2.2.0/socket.io.js', async: true },
		{ src: 'plugin/multiplex/master.js', async: true },
		{ src: 'plugin/multiplex/client.js', async: true }

		// other dependencies...
	]
});
```


## MathJax

If you want to display math equations in your presentation you can easily do so by including this plugin. The plugin is a very thin wrapper around the [MathJax](http://www.mathjax.org/) library. To use it you'll need to include it as a reveal.js dependency, [find our more about dependencies here](#dependencies).

The plugin defaults to using [LaTeX](http://en.wikipedia.org/wiki/LaTeX) but that can be adjusted through the `math` configuration object. Note that MathJax is loaded from a remote server. If you want to use it offline you'll need to download a copy of the library and adjust the `mathjax` configuration value.

Below is an example of how the plugin can be configured. If you don't intend to change these values you do not need to include the `math` config object at all.

```js
Reveal.initialize({
	// other options ...

	math: {
		mathjax: 'https://cdnjs.cloudflare.com/ajax/libs/mathjax/2.7.0/MathJax.js',
<<<<<<< HEAD
		config: 'TeX-AMS_HTML-full',  // See http://docs.mathjax.org/en/latest/config-files.html
=======
		config: 'TeX-AMS_HTML-full', // See http://docs.mathjax.org/en/latest/config-files.html
>>>>>>> a6f1511d
		// pass other options into `MathJax.Hub.Config()`
		TeX: { Macros: { RR: "{\\bf R}" } }
	},

	dependencies: [
		{ src: 'plugin/math/math.js', async: true }
	]
});
```

Read MathJax's documentation if you need [HTTPS delivery](http://docs.mathjax.org/en/latest/start.html#secure-access-to-the-cdn) or serving of [specific versions](http://docs.mathjax.org/en/latest/configuration.html#loading-mathjax-from-the-cdn) for stability.

#### MathJax in Markdown
If you want to include math inside of a presentation written in Markdown you need to wrap the formula in backticks. This prevents syntax conflicts between LaTeX and Markdown. For example:

```
`$$ J(\theta_0,\theta_1) = \sum_{i=0} $$`
```

## License

MIT licensed

Copyright (C) 2019 Hakim El Hattab, http://hakim.se<|MERGE_RESOLUTION|>--- conflicted
+++ resolved
@@ -1455,11 +1455,7 @@
 
 	math: {
 		mathjax: 'https://cdnjs.cloudflare.com/ajax/libs/mathjax/2.7.0/MathJax.js',
-<<<<<<< HEAD
-		config: 'TeX-AMS_HTML-full',  // See http://docs.mathjax.org/en/latest/config-files.html
-=======
 		config: 'TeX-AMS_HTML-full', // See http://docs.mathjax.org/en/latest/config-files.html
->>>>>>> a6f1511d
 		// pass other options into `MathJax.Hub.Config()`
 		TeX: { Macros: { RR: "{\\bf R}" } }
 	},
