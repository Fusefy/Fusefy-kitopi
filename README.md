# reveal.js [![Build Status](https://travis-ci.org/hakimel/reveal.js.svg?branch=master)](https://travis-ci.org/hakimel/reveal.js) <a href="https://slides.com?ref=github"><img src="https://s3.amazonaws.com/static.slid.es/images/slides-github-banner-320x40.png?1" alt="Slides" width="160" height="20"></a>

A framework for easily creating beautiful presentations using HTML. [Check out the live demo](http://lab.hakim.se/reveal-js/).

reveal.js comes with a broad range of features including [nested slides](https://github.com/hakimel/reveal.js#markup), [Markdown contents](https://github.com/hakimel/reveal.js#markdown), [PDF export](https://github.com/hakimel/reveal.js#pdf-export), [speaker notes](https://github.com/hakimel/reveal.js#speaker-notes) and a [JavaScript API](https://github.com/hakimel/reveal.js#api). There's also a fully featured visual editor and platform for sharing reveal.js presentations at [slides.com](https://slides.com?ref=github).

## Table of contents
- [Online Editor](#online-editor)
- [Instructions](#instructions)
  - [Markup](#markup)
  - [Markdown](#markdown)
  - [Element Attributes](#element-attributes)
  - [Slide Attributes](#slide-attributes)
- [Configuration](#configuration)
- [Presentation Size](#presentation-size)
- [Dependencies](#dependencies)
- [Ready Event](#ready-event)
- [Auto-sliding](#auto-sliding)
- [Keyboard Bindings](#keyboard-bindings)
- [Touch Navigation](#touch-navigation)
- [Lazy Loading](#lazy-loading)
- [API](#api)
  - [Slide Changed Event](#slide-changed-event)
  - [Presentation State](#presentation-state)
  - [Slide States](#slide-states)
  - [Slide Backgrounds](#slide-backgrounds)
  - [Parallax Background](#parallax-background)
  - [Slide Transitions](#slide-transitions)
  - [Internal links](#internal-links)
  - [Fragments](#fragments)
  - [Fragment events](#fragment-events)
  - [Code syntax highlighting](#code-syntax-highlighting)
  - [Slide number](#slide-number)
  - [Overview mode](#overview-mode)
  - [Fullscreen mode](#fullscreen-mode)
  - [Embedded media](#embedded-media)
  - [Stretching elements](#stretching-elements)
  - [postMessage API](#postmessage-api)
- [PDF Export](#pdf-export)
- [Theming](#theming)
- [Speaker Notes](#speaker-notes)
  - [Share and Print Speaker Notes](#share-and-print-speaker-notes)
  - [Server Side Speaker Notes](#server-side-speaker-notes)
- [Multiplexing](#multiplexing)
  - [Master presentation](#master-presentation)
  - [Client presentation](#client-presentation)
  - [Socket.io server](#socketio-server)
- [MathJax](#mathjax)
- [Installation](#installation)
  - [Basic setup](#basic-setup)
  - [Full setup](#full-setup)
  - [Folder Structure](#folder-structure)
- [License](#license)

#### More reading
- [Changelog](https://github.com/hakimel/reveal.js/releases): Up-to-date version history.
- [Examples](https://github.com/hakimel/reveal.js/wiki/Example-Presentations): Presentations created with reveal.js, add your own!
- [Browser Support](https://github.com/hakimel/reveal.js/wiki/Browser-Support): Explanation of browser support and fallbacks.
- [Plugins](https://github.com/hakimel/reveal.js/wiki/Plugins,-Tools-and-Hardware): A list of plugins that can be used to extend reveal.js.

## Online Editor

Presentations are written using HTML or Markdown but there's also an online editor for those of you who prefer a graphical interface. Give it a try at [https://slides.com](https://slides.com?ref=github).


## Instructions

### Markup

Here's a barebones example of a fully working reveal.js presentation:
```html
<html>
	<head>
		<link rel="stylesheet" href="css/reveal.css">
		<link rel="stylesheet" href="css/theme/white.css">
	</head>
	<body>
		<div class="reveal">
			<div class="slides">
				<section>Slide 1</section>
				<section>Slide 2</section>
			</div>
		</div>
		<script src="js/reveal.js"></script>
		<script>
			Reveal.initialize();
		</script>
	</body>
</html>
```

The presentation markup hierarchy needs to be `.reveal > .slides > section` where the `section` represents one slide and can be repeated indefinitely. If you place multiple `section` elements inside of another `section` they will be shown as vertical slides. The first of the vertical slides is the "root" of the others (at the top), and will be included in the horizontal sequence. For example:

```html
<div class="reveal">
	<div class="slides">
		<section>Single Horizontal Slide</section>
		<section>
			<section>Vertical Slide 1</section>
			<section>Vertical Slide 2</section>
		</section>
	</div>
</div>
```

### Markdown

It's possible to write your slides using Markdown. To enable Markdown, add the `data-markdown` attribute to your `<section>` elements and wrap the contents in a `<textarea data-template>` like the example below.

This is based on [data-markdown](https://gist.github.com/1343518) from [Paul Irish](https://github.com/paulirish) modified to use [marked](https://github.com/chjj/marked) to support [GitHub Flavored Markdown](https://help.github.com/articles/github-flavored-markdown). Sensitive to indentation (avoid mixing tabs and spaces) and line breaks (avoid consecutive breaks).

```html
<section data-markdown>
	<textarea data-template>
		## Page title

		A paragraph with some text and a [link](http://hakim.se).
	</textarea>
</section>
```

#### External Markdown

You can write your content as a separate file and have reveal.js load it at runtime. Note the separator arguments which determine how slides are delimited in the external file: the `data-separator` attribute defines a regular expression for horizontal slides (defaults to `^\r?\n---\r?\n$`, a newline-bounded horizontal rule)  and `data-separator-vertical` defines vertical slides (disabled by default). The `data-separator-notes` attribute is a regular expression for specifying the beginning of the current slide's speaker notes (defaults to `note:`). The `data-charset` attribute is optional and specifies which charset to use when loading the external file.

When used locally, this feature requires that reveal.js [runs from a local web server](#full-setup).  The following example customises all available options:

```html
<section data-markdown="example.md"  
         data-separator="^\n\n\n"  
         data-separator-vertical="^\n\n"  
         data-separator-notes="^Note:"  
         data-charset="iso-8859-15">
</section>
```

#### Element Attributes

Special syntax (in html comment) is available for adding attributes to Markdown elements. This is useful for fragments, amongst other things.

```html
<section data-markdown>
	<script type="text/template">
		- Item 1 <!-- .element: class="fragment" data-fragment-index="2" -->
		- Item 2 <!-- .element: class="fragment" data-fragment-index="1" -->
	</script>
</section>
```

#### Slide Attributes

Special syntax (in html comment) is available for adding attributes to the slide `<section>` elements generated by your Markdown.

```html
<section data-markdown>
	<script type="text/template">
	<!-- .slide: data-background="#ff0000" -->
		Markdown content
	</script>
</section>
```

#### Configuring *marked*

We use [marked](https://github.com/chjj/marked) to parse Markdown. To customise marked's rendering, you can pass in options when [configuring Reveal](#configuration):

```javascript
Reveal.initialize({
	// Options which are passed into marked
	// See https://github.com/chjj/marked#options-1
	markdown: {
		smartypants: true
	}
});
```

### Configuration

At the end of your page you need to initialize reveal by running the following code. Note that all config values are optional and will default as specified below.

```javascript
Reveal.initialize({

	// Display controls in the bottom right corner
	controls: true,

	// Display a presentation progress bar
	progress: true,

	// Display the page number of the current slide
	slideNumber: false,

	// Push each slide change to the browser history
	history: false,

	// Enable keyboard shortcuts for navigation
	keyboard: true,

	// Enable the slide overview mode
	overview: true,

	// Vertical centering of slides
	center: true,

	// Enables touch navigation on devices with touch input
	touch: true,

	// Loop the presentation
	loop: false,

	// Change the presentation direction to be RTL
	rtl: false,

	// Randomizes the order of slides each time the presentation loads
	shuffle: false,

	// Turns fragments on and off globally
	fragments: true,

	// Flags if the presentation is running in an embedded mode,
	// i.e. contained within a limited portion of the screen
	embedded: false,

	// Flags if we should show a help overlay when the questionmark
	// key is pressed
	help: true,

	// Flags if speaker notes should be visible to all viewers
	showNotes: false,

	// Number of milliseconds between automatically proceeding to the
	// next slide, disabled when set to 0, this value can be overwritten
	// by using a data-autoslide attribute on your slides
	autoSlide: 0,

	// Stop auto-sliding after user input
	autoSlideStoppable: true,

	// Use this method for navigation when auto-sliding
	autoSlideMethod: Reveal.navigateNext,

	// Enable slide navigation via mouse wheel
	mouseWheel: false,

	// Hides the address bar on mobile devices
	hideAddressBar: true,

	// Opens links in an iframe preview overlay
	previewLinks: false,

	// Transition style
	transition: 'slide', // none/fade/slide/convex/concave/zoom

	// Transition speed
	transitionSpeed: 'default', // default/fast/slow

	// Transition style for full page slide backgrounds
	backgroundTransition: 'fade', // none/fade/slide/convex/concave/zoom

	// Number of slides away from the current that are visible
	viewDistance: 3,

	// Parallax background image
	parallaxBackgroundImage: '', // e.g. "'https://s3.amazonaws.com/hakim-static/reveal-js/reveal-parallax-1.jpg'"

	// Parallax background size
	parallaxBackgroundSize: '', // CSS syntax, e.g. "2100px 900px"

	// Number of pixels to move the parallax background per slide
	// - Calculated automatically unless specified
	// - Set to 0 to disable movement along an axis
	parallaxBackgroundHorizontal: null,
	parallaxBackgroundVertical: null,

	// The display mode that will be used to show slides
	display: 'block'

});
```


The configuration can be updated after initialization using the ```configure``` method:

```javascript
// Turn autoSlide off
Reveal.configure({ autoSlide: 0 });

// Start auto-sliding every 5s
Reveal.configure({ autoSlide: 5000 });
```


### Presentation Size

All presentations have a normal size, that is the resolution at which they are authored. The framework will automatically scale presentations uniformly based on this size to ensure that everything fits on any given display or viewport.

See below for a list of configuration options related to sizing, including default values:

```javascript
Reveal.initialize({

	...

	// The "normal" size of the presentation, aspect ratio will be preserved
	// when the presentation is scaled to fit different resolutions. Can be
	// specified using percentage units.
	width: 960,
	height: 700,

	// Factor of the display size that should remain empty around the content
	margin: 0.1,

	// Bounds for smallest/largest possible scale to apply to content
	minScale: 0.2,
	maxScale: 1.5

});
```

If you wish to disable this behavior and do your own scaling (e.g. using media queries), try these settings:

```javascript
Reveal.initialize({

	...

	width: "100%",
	height: "100%",
	margin: 0,
	minScale: 1,
	maxScale: 1
});
```

### Dependencies

Reveal.js doesn't _rely_ on any third party scripts to work but a few optional libraries are included by default. These libraries are loaded as dependencies in the order they appear, for example:

```javascript
Reveal.initialize({
	dependencies: [
		// Cross-browser shim that fully implements classList - https://github.com/eligrey/classList.js/
		{ src: 'lib/js/classList.js', condition: function() { return !document.body.classList; } },

		// Interpret Markdown in <section> elements
		{ src: 'plugin/markdown/marked.js', condition: function() { return !!document.querySelector( '[data-markdown]' ); } },
		{ src: 'plugin/markdown/markdown.js', condition: function() { return !!document.querySelector( '[data-markdown]' ); } },

		// Syntax highlight for <code> elements
		{ src: 'plugin/highlight/highlight.js', async: true, callback: function() { hljs.initHighlightingOnLoad(); } },

		// Zoom in and out with Alt+click
		{ src: 'plugin/zoom-js/zoom.js', async: true },

		// Speaker notes
		{ src: 'plugin/notes/notes.js', async: true },

		// MathJax
		{ src: 'plugin/math/math.js', async: true }
	]
});
```

You can add your own extensions using the same syntax. The following properties are available for each dependency object:
- **src**: Path to the script to load
- **async**: [optional] Flags if the script should load after reveal.js has started, defaults to false
- **callback**: [optional] Function to execute when the script has loaded
- **condition**: [optional] Function which must return true for the script to be loaded

To load these dependencies, reveal.js requires [head.js](http://headjs.com/) *(a script loading library)* to be loaded before reveal.js.

### Ready Event

A 'ready' event is fired when reveal.js has loaded all non-async dependencies and is ready to start navigating. To check if reveal.js is already 'ready' you can call `Reveal.isReady()`.

```javascript
Reveal.addEventListener( 'ready', function( event ) {
	// event.currentSlide, event.indexh, event.indexv
} );
```

Note that we also add a `.ready` class to the `.reveal` element so that you can hook into this with CSS.

### Auto-sliding

Presentations can be configured to progress through slides automatically, without any user input. To enable this you will need to tell the framework how many milliseconds it should wait between slides:

```javascript
// Slide every five seconds
Reveal.configure({
  autoSlide: 5000
});
```
When this is turned on a control element will appear that enables users to pause and resume auto-sliding. Alternatively, sliding can be paused or resumed by pressing »a« on the keyboard. Sliding is paused automatically as soon as the user starts navigating. You can disable these controls by specifying ```autoSlideStoppable: false``` in your reveal.js config.

You can also override the slide duration for individual slides and fragments by using the ```data-autoslide``` attribute:

```html
<section data-autoslide="2000">
	<p>After 2 seconds the first fragment will be shown.</p>
	<p class="fragment" data-autoslide="10000">After 10 seconds the next fragment will be shown.</p>
	<p class="fragment">Now, the fragment is displayed for 2 seconds before the next slide is shown.</p>
</section>
```

To override the method used for navigation when auto-sliding, you can specify the ```autoSlideMethod``` setting. To only navigate along the top layer and ignore vertical slides, set this to ```Reveal.navigateRight```.

Whenever the auto-slide mode is resumed or paused the ```autoslideresumed``` and ```autoslidepaused``` events are fired.


### Keyboard Bindings

If you're unhappy with any of the default keyboard bindings you can override them using the ```keyboard``` config option:

```javascript
Reveal.configure({
  keyboard: {
    13: 'next', // go to the next slide when the ENTER key is pressed
    27: function() {}, // do something custom when ESC is pressed
    32: null // don't do anything when SPACE is pressed (i.e. disable a reveal.js default binding)
  }
});
```

### Touch Navigation

You can swipe to navigate through a presentation on any touch-enabled device. Horizontal swipes change between horizontal slides, vertical swipes change between vertical slides. If you wish to disable this you can set the `touch` config option to false when initializing reveal.js.

If there's some part of your content that needs to remain accessible to touch events you'll need to highlight this by adding a `data-prevent-swipe` attribute to the element. One common example where this is useful is elements that need to be scrolled.


### Lazy Loading

When working on presentation with a lot of media or iframe content it's important to load lazily. Lazy loading means that reveal.js will only load content for the few slides nearest to the current slide. The number of slides that are preloaded is determined by the `viewDistance` configuration option.

To enable lazy loading all you need to do is change your "src" attributes to "data-src" as shown below. This is supported for image, video, audio and iframe elements. Lazy loaded iframes will also unload when the containing slide is no longer visible.

```html
<section>
  <img data-src="image.png">
  <iframe data-src="http://hakim.se"></iframe>
  <video>
    <source data-src="video.webm" type="video/webm" />
    <source data-src="video.mp4" type="video/mp4" />
  </video>
</section>
```


### API

The ``Reveal`` object exposes a JavaScript API for controlling navigation and reading state:

```javascript
// Navigation
Reveal.slide( indexh, indexv, indexf );
Reveal.left();
Reveal.right();
Reveal.up();
Reveal.down();
Reveal.prev();
Reveal.next();
Reveal.prevFragment();
Reveal.nextFragment();

// Randomize the order of slides
Reveal.shuffle();

// Toggle presentation states, optionally pass true/false to force on/off
Reveal.toggleOverview();
Reveal.togglePause();
Reveal.toggleAutoSlide();

// Shows a help overlay with keyboard shortcuts, optionally pass true/false
// to force on/off
Reveal.toggleHelp();

// Change a config value at runtime
Reveal.configure({ controls: true });

// Returns the present configuration options
Reveal.getConfig();

// Fetch the current scale of the presentation
Reveal.getScale();

// Retrieves the previous and current slide elements
Reveal.getPreviousSlide();
Reveal.getCurrentSlide();

Reveal.getIndices(); // { h: 0, v: 0 } }
Reveal.getProgress(); // 0-1
Reveal.getTotalSlides();

// Returns the speaker notes for the current slide
Reveal.getSlideNotes();

// State checks
Reveal.isFirstSlide();
Reveal.isLastSlide();
Reveal.isOverview();
Reveal.isPaused();
Reveal.isAutoSliding();
```

### Slide Changed Event

A 'slidechanged' event is fired each time the slide is changed (regardless of state). The event object holds the index values of the current slide as well as a reference to the previous and current slide HTML nodes.

Some libraries, like MathJax (see [#226](https://github.com/hakimel/reveal.js/issues/226#issuecomment-10261609)), get confused by the transforms and display states of slides. Often times, this can be fixed by calling their update or render function from this callback.

```javascript
Reveal.addEventListener( 'slidechanged', function( event ) {
	// event.previousSlide, event.currentSlide, event.indexh, event.indexv
} );
```

### Presentation State

The presentation's current state can be fetched by using the `getState` method. A state object contains all of the information required to put the presentation back as it was when `getState` was first called. Sort of like a snapshot. It's a simple object that can easily be stringified and persisted or sent over the wire.

```javascript
Reveal.slide( 1 );
// we're on slide 1

var state = Reveal.getState();

Reveal.slide( 3 );
// we're on slide 3

Reveal.setState( state );
// we're back on slide 1
```

### Slide States

If you set ``data-state="somestate"`` on a slide ``<section>``, "somestate" will be applied as a class on the document element when that slide is opened. This allows you to apply broad style changes to the page based on the active slide.

Furthermore you can also listen to these changes in state via JavaScript:

```javascript
Reveal.addEventListener( 'somestate', function() {
	// TODO: Sprinkle magic
}, false );
```

### Slide Backgrounds

Slides are contained within a limited portion of the screen by default to allow them to fit any display and scale uniformly. You can apply full page backgrounds outside of the slide area by adding a ```data-background``` attribute to your ```<section>``` elements. Four different types of backgrounds are supported: color, image, video and iframe.

##### Color Backgrounds
All CSS color formats are supported, like rgba() or hsl().
```html
<section data-background-color="#ff0000">
	<h2>Color</h2>
</section>
```

##### Image Backgrounds
By default, background images are resized to cover the full page. Available options:

| Attribute                    | Default    | Description |
| :--------------------------- | :--------- | :---------- |
| data-background-image        |            | URL of the image to show. GIFs restart when the slide opens. |
| data-background-size         | cover      | See [background-size](https://developer.mozilla.org/docs/Web/CSS/background-size) on MDN.  |
| data-background-position     | center     | See [background-position](https://developer.mozilla.org/docs/Web/CSS/background-position) on MDN. |
| data-background-repeat       | no-repeat  | See [background-repeat](https://developer.mozilla.org/docs/Web/CSS/background-repeat) on MDN. |
```html
<section data-background-image="http://example.com/image.png">
	<h2>Image</h2>
</section>
<section data-background-image="http://example.com/image.png" data-background-size="100px" data-background-repeat="repeat">
	<h2>This background image will be sized to 100px and repeated</h2>
</section>
```

##### Video Backgrounds
Automatically plays a full size video behind the slide.

| Attribute                    | Default | Description |
| :--------------------------- | :------ | :---------- |
| data-background-video        |         | A single video source, or a comma separated list of video sources. |
| data-background-video-loop   | false   | Flags if the video should play repeatedly. |
| data-background-video-muted  | false   | Flags if the audio should be muted. |
| data-background-size         | cover   | Use `cover` for full screen and some cropping or `contain` for letterboxing. |

```html
<section data-background-video="https://s3.amazonaws.com/static.slid.es/site/homepage/v1/homepage-video-editor.mp4,https://s3.amazonaws.com/static.slid.es/site/homepage/v1/homepage-video-editor.webm" data-background-video-loop data-background-video-muted>
	<h2>Video</h2>
</section>
```

##### Iframe Backgrounds
Embeds a web page as a background. Note that since the iframe is in the background layer, behind your slides, it is not possible to interact with the embedded page.
```html
<section data-background-iframe="https://slides.com">
	<h2>Iframe</h2>
</section>
```

##### Background Transitions
Backgrounds transition using a fade animation by default. This can be changed to a linear sliding transition by passing ```backgroundTransition: 'slide'``` to the ```Reveal.initialize()``` call. Alternatively you can set ```data-background-transition``` on any section with a background to override that specific transition.


### Parallax Background

If you want to use a parallax scrolling background, set the first two config properties below when initializing reveal.js (the other two are optional).

```javascript
Reveal.initialize({

	// Parallax background image
	parallaxBackgroundImage: '', // e.g. "https://s3.amazonaws.com/hakim-static/reveal-js/reveal-parallax-1.jpg"

	// Parallax background size
	parallaxBackgroundSize: '', // CSS syntax, e.g. "2100px 900px" - currently only pixels are supported (don't use % or auto)

	// Number of pixels to move the parallax background per slide
	// - Calculated automatically unless specified
	// - Set to 0 to disable movement along an axis
	parallaxBackgroundHorizontal: 200,
	parallaxBackgroundVertical: 50

});
```

Make sure that the background size is much bigger than screen size to allow for some scrolling. [View example](http://lab.hakim.se/reveal-js/?parallaxBackgroundImage=https%3A%2F%2Fs3.amazonaws.com%2Fhakim-static%2Freveal-js%2Freveal-parallax-1.jpg&parallaxBackgroundSize=2100px%20900px).



### Slide Transitions
The global presentation transition is set using the ```transition``` config value. You can override the global transition for a specific slide by using the ```data-transition``` attribute:

```html
<section data-transition="zoom">
	<h2>This slide will override the presentation transition and zoom!</h2>
</section>

<section data-transition-speed="fast">
	<h2>Choose from three transition speeds: default, fast or slow!</h2>
</section>
```

You can also use different in and out transitions for the same slide:

```html
<section data-transition="slide">
    The train goes on …
</section>
<section data-transition="slide">
    and on …
</section>
<section data-transition="slide-in fade-out">
    and stops.
</section>
<section data-transition="fade-in slide-out">
    (Passengers entering and leaving)
</section>
<section data-transition="slide">
    And it starts again.
</section>
```


### Internal links

It's easy to link between slides. The first example below targets the index of another slide whereas the second targets a slide with an ID attribute (```<section id="some-slide">```):

```html
<a href="#/2/2">Link</a>
<a href="#/some-slide">Link</a>
```

You can also add relative navigation links, similar to the built in reveal.js controls, by appending one of the following classes on any element. Note that each element is automatically given an ```enabled``` class when it's a valid navigation route based on the current slide.

```html
<a href="#" class="navigate-left">
<a href="#" class="navigate-right">
<a href="#" class="navigate-up">
<a href="#" class="navigate-down">
<a href="#" class="navigate-prev"> <!-- Previous vertical or horizontal slide -->
<a href="#" class="navigate-next"> <!-- Next vertical or horizontal slide -->
```


### Fragments
Fragments are used to highlight individual elements on a slide. Every element with the class ```fragment``` will be stepped through before moving on to the next slide. Here's an example: http://lab.hakim.se/reveal-js/#/fragments

The default fragment style is to start out invisible and fade in. This style can be changed by appending a different class to the fragment:

```html
<section>
	<p class="fragment grow">grow</p>
	<p class="fragment shrink">shrink</p>
	<p class="fragment fade-out">fade-out</p>
	<p class="fragment fade-up">fade-up (also down, left and right!)</p>
	<p class="fragment current-visible">visible only once</p>
	<p class="fragment highlight-current-blue">blue only once</p>
	<p class="fragment highlight-red">highlight-red</p>
	<p class="fragment highlight-green">highlight-green</p>
	<p class="fragment highlight-blue">highlight-blue</p>
</section>
```

Multiple fragments can be applied to the same element sequentially by wrapping it, this will fade in the text on the first step and fade it back out on the second.

```html
<section>
	<span class="fragment fade-in">
		<span class="fragment fade-out">I'll fade in, then out</span>
	</span>
</section>
```

The display order of fragments can be controlled using the ```data-fragment-index``` attribute.

```html
<section>
	<p class="fragment" data-fragment-index="3">Appears last</p>
	<p class="fragment" data-fragment-index="1">Appears first</p>
	<p class="fragment" data-fragment-index="2">Appears second</p>
</section>
```

### Fragment events

When a slide fragment is either shown or hidden reveal.js will dispatch an event.

Some libraries, like MathJax (see #505), get confused by the initially hidden fragment elements. Often times this can be fixed by calling their update or render function from this callback.

```javascript
Reveal.addEventListener( 'fragmentshown', function( event ) {
	// event.fragment = the fragment DOM element
} );
Reveal.addEventListener( 'fragmenthidden', function( event ) {
	// event.fragment = the fragment DOM element
} );
```

### Code syntax highlighting

By default, Reveal is configured with [highlight.js](https://highlightjs.org/) for code syntax highlighting. Below is an example with clojure code that will be syntax highlighted. When the `data-trim` attribute is present, surrounding whitespace is automatically removed.  HTML will be escaped by default. To avoid this, for example if you are using `<mark>` to call out a line of code, add the `data-noescape` attribute to the `<code>` element.

```html
<section>
	<pre><code data-trim data-noescape>
(def lazy-fib
  (concat
   [0 1]
   <mark>((fn rfib [a b]</mark>
        (lazy-cons (+ a b) (rfib b (+ a b)))) 0 1)))
	</code></pre>
</section>
```

### Slide number
If you would like to display the page number of the current slide you can do so using the ```slideNumber``` configuration value.

```javascript
// Shows the slide number using default formatting
Reveal.configure({ slideNumber: true });

// Slide number formatting can be configured using these variables:
//  "h.v": 	horizontal . vertical slide number (default)
//  "h/v": 	horizontal / vertical slide number
//    "c": 	flattened slide number
//  "c/t": 	flattened slide number / total slides
Reveal.configure({ slideNumber: 'c/t' });

```


### Overview mode

Press "Esc" or "o" keys to toggle the overview mode on and off. While you're in this mode, you can still navigate between slides,
as if you were at 1,000 feet above your presentation. The overview mode comes with a few API hooks:

```javascript
Reveal.addEventListener( 'overviewshown', function( event ) { /* ... */ } );
Reveal.addEventListener( 'overviewhidden', function( event ) { /* ... */ } );

// Toggle the overview mode programmatically
Reveal.toggleOverview();
```

### Fullscreen mode
Just press »F« on your keyboard to show your presentation in fullscreen mode. Press the »ESC« key to exit fullscreen mode.


### Embedded media
Embedded HTML5 `<video>`/`<audio>` and YouTube iframes are automatically paused when you navigate away from a slide. This can be disabled by decorating your element with a `data-ignore` attribute.

Add `data-autoplay` to your media element if you want it to automatically start playing when the slide is shown:

```html
<video data-autoplay src="http://clips.vorwaerts-gmbh.de/big_buck_bunny.mp4"></video>
```

Additionally the framework automatically pushes two [post messages](https://developer.mozilla.org/en-US/docs/Web/API/Window.postMessage) to all iframes, ```slide:start``` when the slide containing the iframe is made visible and ```slide:stop``` when it is hidden.


### Stretching elements
Sometimes it's desirable to have an element, like an image or video, stretch to consume as much space as possible within a given slide. This can be done by adding the ```.stretch``` class to an element as seen below:

```html
<section>
	<h2>This video will use up the remaining space on the slide</h2>
    <video class="stretch" src="http://clips.vorwaerts-gmbh.de/big_buck_bunny.mp4"></video>
</section>
```

Limitations:
- Only direct descendants of a slide section can be stretched
- Only one descendant per slide section can be stretched


### postMessage API
The framework has a built-in postMessage API that can be used when communicating with a presentation inside of another window. Here's an example showing how you'd make a reveal.js instance in the given window proceed to slide 2:

```javascript
<window>.postMessage( JSON.stringify({ method: 'slide', args: [ 2 ] }), '*' );
```

When reveal.js runs inside of an iframe it can optionally bubble all of its events to the parent. Bubbled events are stringified JSON with three fields: namespace, eventName and state. Here's how you subscribe to them from the parent window:

```javascript
window.addEventListener( 'message', function( event ) {
	var data = JSON.parse( event.data );
	if( data.namespace === 'reveal' && data.eventName ==='slidechanged' ) {
		// Slide changed, see data.state for slide number
	}
} );
```

This cross-window messaging can be toggled on or off using configuration flags.

```javascript
Reveal.initialize({
	...,

	// Exposes the reveal.js API through window.postMessage
	postMessage: true,

	// Dispatches all reveal.js events to the parent window through postMessage
	postMessageEvents: false
});
```


## PDF Export

Presentations can be exported to PDF via a special print stylesheet. This feature requires that you use [Google Chrome](http://google.com/chrome) or [Chromium](https://www.chromium.org/Home) and to be serving the presention from a webserver.
Here's an example of an exported presentation that's been uploaded to SlideShare: http://www.slideshare.net/hakimel/revealjs-300.

### Page size
Export dimensions are inferred from the configured [presentation size](#presentation-size). Slides that are too tall to fit within a single page will expand onto multiple pages. You can limit how many pages a slide may expand onto using the `pdfMaxPagesPerSlide` config option, for example `Reveal.configure({ pdfMaxPagesPerSlide: 1 })` ensures that no slide ever grows to more than one printed page.

<<<<<<< HEAD
1. Open your presentation with `print-pdf` included in the query string i.e. http://localhost:8000/?print-pdf. This triggers the default index HTML to load the PDF print stylesheet ([css/print/pdf.css](https://github.com/hakimel/reveal.js/blob/master/css/print/pdf.css)). You can test this with [lab.hakim.se/reveal-js?print-pdf](http://lab.hakim.se/reveal-js?print-pdf).
  * If you want to include [speaker notes](#speaker-notes) in your export, you can append `showNotes=true` to the query string: http://localhost:8000/?print-pdf&showNotes=true
1. Open the in-browser print dialog (CTRL/CMD+P).
1. Change the **Destination** setting to **Save as PDF**.
1. Change the **Layout** to **Landscape**.
1. Change the **Margins** to **None**.
1. Enable the **Background graphics** option.
1. Click **Save**.
=======
### Print stylesheet
To enable the PDF print capability in your presentation, the special print stylesheet at [/css/print/pdf.css](https://github.com/hakimel/reveal.js/blob/master/css/print/pdf.css) must be loaded. The default index.html file handles this for you when `print-pdf` is included in the query string. If you're using a different HTML template, you can add this to your HEAD:

```html
<script>
	var link = document.createElement( 'link' );
	link.rel = 'stylesheet';
	link.type = 'text/css';
	link.href = window.location.search.match( /print-pdf/gi ) ? 'css/print/pdf.css' : 'css/print/paper.css';
	document.getElementsByTagName( 'head' )[0].appendChild( link );
</script>
```

### Instructions
1. Open your presentation with `print-pdf` included in the query string i.e. http://localhost:8000/?print-pdf. You can test this with [lab.hakim.se/reveal-js?print-pdf](http://lab.hakim.se/reveal-js?print-pdf).
2. Open the in-browser print dialog (CTRL/CMD+P).
3. Change the **Destination** setting to **Save as PDF**.
4. Change the **Layout** to **Landscape**.
5. Change the **Margins** to **None**.
6. Enable the **Background graphics** option.
7. Click **Save**.
>>>>>>> bc1ca1a5

![Chrome Print Settings](https://s3.amazonaws.com/hakim-static/reveal-js/pdf-print-settings-2.png)

Alternatively you can use the [decktape](https://github.com/astefanutti/decktape) project.

## Theming

The framework comes with a few different themes included:

- black: Black background, white text, blue links (default theme)
- white: White background, black text, blue links
- league: Gray background, white text, blue links (default theme for reveal.js < 3.0.0)
- beige: Beige background, dark text, brown links
- sky: Blue background, thin dark text, blue links
- night: Black background, thick white text, orange links
- serif: Cappuccino background, gray text, brown links
- simple: White background, black text, blue links
- solarized: Cream-colored background, dark green text, blue links

Each theme is available as a separate stylesheet. To change theme you will need to replace **black** below with your desired theme name in index.html:

```html
<link rel="stylesheet" href="css/theme/black.css" id="theme">
```

If you want to add a theme of your own see the instructions here: [/css/theme/README.md](https://github.com/hakimel/reveal.js/blob/master/css/theme/README.md).


## Speaker Notes

reveal.js comes with a speaker notes plugin which can be used to present per-slide notes in a separate browser window. The notes window also gives you a preview of the next upcoming slide so it may be helpful even if you haven't written any notes. Press the 's' key on your keyboard to open the notes window.

A speaker timer starts as soon as the speaker view is opened. You can reset it to 00:00:00 at any time by simply clicking/tapping on it.

Notes are defined by appending an ```<aside>``` element to a slide as seen below. You can add the ```data-markdown``` attribute to the aside element if you prefer writing notes using Markdown.

Alternatively you can add your notes in a `data-notes` attribute on the slide. Like `<section data-notes="Something important"></section>`.

When used locally, this feature requires that reveal.js [runs from a local web server](#full-setup).

```html
<section>
	<h2>Some Slide</h2>

	<aside class="notes">
		Oh hey, these are some notes. They'll be hidden in your presentation, but you can see them if you open the speaker notes window (hit 's' on your keyboard).
	</aside>
</section>
```

If you're using the external Markdown plugin, you can add notes with the help of a special delimiter:

```html
<section data-markdown="example.md" data-separator="^\n\n\n" data-separator-vertical="^\n\n" data-separator-notes="^Note:"></section>

# Title
## Sub-title

Here is some content...

Note:
This will only display in the notes window.
```

#### Share and Print Speaker Notes

Notes are only visible to the speaker inside of the speaker view. If you wish to share your notes with others you can initialize reveal.js with the `showNotes` config value set to `true`. Notes will appear along the bottom of the presentations.

When `showNotes` is enabled notes are also included when you [export to PDF](https://github.com/hakimel/reveal.js#pdf-export). By default, notes are printed in a semi-transparent box on top of the slide. If you'd rather print them on a separate page after the slide, set `showNotes: "separate-page"`.

## Server Side Speaker Notes

In some cases it can be desirable to run notes on a separate device from the one you're presenting on. The Node.js-based notes plugin lets you do this using the same note definitions as its client side counterpart. Include the required scripts by adding the following dependencies:

```javascript
Reveal.initialize({
	...

	dependencies: [
		{ src: 'socket.io/socket.io.js', async: true },
		{ src: 'plugin/notes-server/client.js', async: true }
	]
});
```

Then:

1. Install [Node.js](http://nodejs.org/) (4.0.0 or later)
2. Run ```npm install```
3. Run ```node plugin/notes-server```


## Multiplexing

The multiplex plugin allows your audience to view the slides of the presentation you are controlling on their own phone, tablet or laptop. As the master presentation navigates the slides, all client presentations will update in real time. See a demo at [https://reveal-js-multiplex-ccjbegmaii.now.sh/](https://reveal-js-multiplex-ccjbegmaii.now.sh/).

The multiplex plugin needs the following 3 things to operate:

1. Master presentation that has control
2. Client presentations that follow the master
3. Socket.io server to broadcast events from the master to the clients

More details:

#### Master presentation
Served from a static file server accessible (preferably) only to the presenter. This need only be on your (the presenter's) computer. (It's safer to run the master presentation from your own computer, so if the venue's Internet goes down it doesn't stop the show.) An example would be to execute the following commands in the directory of your master presentation:

1. ```npm install node-static```
2. ```static```

If you want to use the speaker notes plugin with your master presentation then make sure you have the speaker notes plugin configured correctly along with the configuration shown below, then execute ```node plugin/notes-server``` in the directory of your master presentation. The configuration below will cause it to connect to the socket.io server as a master, as well as launch your speaker-notes/static-file server.

You can then access your master presentation at ```http://localhost:1947```

Example configuration:
```javascript
Reveal.initialize({
	// other options...

	multiplex: {
		// Example values. To generate your own, see the socket.io server instructions.
		secret: '13652805320794272084', // Obtained from the socket.io server. Gives this (the master) control of the presentation
		id: '1ea875674b17ca76', // Obtained from socket.io server
		url: 'https://reveal-js-multiplex-ccjbegmaii.now.sh' // Location of socket.io server
	},

	// Don't forget to add the dependencies
	dependencies: [
		{ src: '//cdn.socket.io/socket.io-1.3.5.js', async: true },
		{ src: 'plugin/multiplex/master.js', async: true },

		// and if you want speaker notes
		{ src: 'plugin/notes-server/client.js', async: true }

		// other dependencies...
	]
});
```

#### Client presentation
Served from a publicly accessible static file server. Examples include: GitHub Pages, Amazon S3, Dreamhost, Akamai, etc. The more reliable, the better. Your audience can then access the client presentation via ```http://example.com/path/to/presentation/client/index.html```, with the configuration below causing them to connect to the socket.io server as clients.

Example configuration:
```javascript
Reveal.initialize({
	// other options...

	multiplex: {
		// Example values. To generate your own, see the socket.io server instructions.
		secret: null, // null so the clients do not have control of the master presentation
		id: '1ea875674b17ca76', // id, obtained from socket.io server
		url: 'https://reveal-js-multiplex-ccjbegmaii.now.sh' // Location of socket.io server
	},

	// Don't forget to add the dependencies
	dependencies: [
		{ src: '//cdn.socket.io/socket.io-1.3.5.js', async: true },
		{ src: 'plugin/multiplex/client.js', async: true }

		// other dependencies...
	]
});
```

#### Socket.io server
Server that receives the slideChanged events from the master presentation and broadcasts them out to the connected client presentations. This needs to be publicly accessible. You can run your own socket.io server with the commands:

1. ```npm install```
2. ```node plugin/multiplex```

Or you use the socket.io server at [https://reveal-js-multiplex-ccjbegmaii.now.sh/](https://reveal-js-multiplex-ccjbegmaii.now.sh/).

You'll need to generate a unique secret and token pair for your master and client presentations. To do so, visit ```http://example.com/token```, where ```http://example.com``` is the location of your socket.io server. Or if you're going to use the socket.io server at [https://reveal-js-multiplex-ccjbegmaii.now.sh/](https://reveal-js-multiplex-ccjbegmaii.now.sh/), visit [https://reveal-js-multiplex-ccjbegmaii.now.sh/token](https://reveal-js-multiplex-ccjbegmaii.now.sh/token).

You are very welcome to point your presentations at the Socket.io server running at [https://reveal-js-multiplex-ccjbegmaii.now.sh/](https://reveal-js-multiplex-ccjbegmaii.now.sh/), but availability and stability are not guaranteed. For anything mission critical I recommend you run your own server. It is simple to deploy to nodejitsu, heroku, your own environment, etc.

##### socket.io server as file static server

The socket.io server can play the role of static file server for your client presentation, as in the example at [https://reveal-js-multiplex-ccjbegmaii.now.sh/](https://reveal-js-multiplex-ccjbegmaii.now.sh/). (Open [https://reveal-js-multiplex-ccjbegmaii.now.sh/](https://reveal-js-multiplex-ccjbegmaii.now.sh/) in two browsers. Navigate through the slides on one, and the other will update to match.)

Example configuration:
```javascript
Reveal.initialize({
	// other options...

	multiplex: {
		// Example values. To generate your own, see the socket.io server instructions.
		secret: null, // null so the clients do not have control of the master presentation
		id: '1ea875674b17ca76', // id, obtained from socket.io server
		url: 'example.com:80' // Location of your socket.io server
	},

	// Don't forget to add the dependencies
	dependencies: [
		{ src: '//cdn.socket.io/socket.io-1.3.5.js', async: true },
		{ src: 'plugin/multiplex/client.js', async: true }

		// other dependencies...
	]
```

It can also play the role of static file server for your master presentation and client presentations at the same time (as long as you don't want to use speaker notes). (Open [https://reveal-js-multiplex-ccjbegmaii.now.sh/](https://reveal-js-multiplex-ccjbegmaii.now.sh/) in two browsers. Navigate through the slides on one, and the other will update to match. Navigate through the slides on the second, and the first will update to match.) This is probably not desirable, because you don't want your audience to mess with your slides while you're presenting. ;)

Example configuration:
```javascript
Reveal.initialize({
	// other options...

	multiplex: {
		// Example values. To generate your own, see the socket.io server instructions.
		secret: '13652805320794272084', // Obtained from the socket.io server. Gives this (the master) control of the presentation
		id: '1ea875674b17ca76', // Obtained from socket.io server
		url: 'example.com:80' // Location of your socket.io server
	},

	// Don't forget to add the dependencies
	dependencies: [
		{ src: '//cdn.socket.io/socket.io-1.3.5.js', async: true },
		{ src: 'plugin/multiplex/master.js', async: true },
		{ src: 'plugin/multiplex/client.js', async: true }

		// other dependencies...
	]
});
```

## MathJax

If you want to display math equations in your presentation you can easily do so by including this plugin. The plugin is a very thin wrapper around the [MathJax](http://www.mathjax.org/) library. To use it you'll need to include it as a reveal.js dependency, [find our more about dependencies here](#dependencies).

The plugin defaults to using [LaTeX](http://en.wikipedia.org/wiki/LaTeX) but that can be adjusted through the ```math``` configuration object. Note that MathJax is loaded from a remote server. If you want to use it offline you'll need to download a copy of the library and adjust the ```mathjax``` configuration value.

Below is an example of how the plugin can be configured. If you don't intend to change these values you do not need to include the ```math``` config object at all.

```js
Reveal.initialize({

	// other options ...

	math: {
		mathjax: 'https://cdn.mathjax.org/mathjax/latest/MathJax.js',
		config: 'TeX-AMS_HTML-full'  // See http://docs.mathjax.org/en/latest/config-files.html
	},

	dependencies: [
		{ src: 'plugin/math/math.js', async: true }
	]

});
```

Read MathJax's documentation if you need [HTTPS delivery](http://docs.mathjax.org/en/latest/start.html#secure-access-to-the-cdn) or serving of [specific versions](http://docs.mathjax.org/en/latest/configuration.html#loading-mathjax-from-the-cdn) for stability.


## Installation

The **basic setup** is for authoring presentations only. The **full setup** gives you access to all reveal.js features and plugins such as speaker notes as well as the development tasks needed to make changes to the source.

### Basic setup

The core of reveal.js is very easy to install. You'll simply need to download a copy of this repository and open the index.html file directly in your browser.

1. Download the latest version of reveal.js from <https://github.com/hakimel/reveal.js/releases>

2. Unzip and replace the example contents in index.html with your own

3. Open index.html in a browser to view it


### Full setup

Some reveal.js features, like external Markdown and speaker notes, require that presentations run from a local web server. The following instructions will set up such a server as well as all of the development tasks needed to make edits to the reveal.js source code.

1. Install [Node.js](http://nodejs.org/) (4.0.0 or later)

1. Clone the reveal.js repository
   ```sh
   $ git clone https://github.com/hakimel/reveal.js.git
   ```

1. Navigate to the reveal.js folder
   ```sh
   $ cd reveal.js
   ```

1. Install dependencies
   ```sh
   $ npm install
   ```

1. Serve the presentation and monitor source files for changes
   ```sh
   $ npm start
   ```

1. Open <http://localhost:8000> to view your presentation

   You can change the port by using `npm start -- --port=8001`.


### Folder Structure
- **css/** Core styles without which the project does not function
- **js/** Like above but for JavaScript
- **plugin/** Components that have been developed as extensions to reveal.js
- **lib/** All other third party assets (JavaScript, CSS, fonts)


## License

MIT licensed

Copyright (C) 2017 Hakim El Hattab, http://hakim.se<|MERGE_RESOLUTION|>--- conflicted
+++ resolved
@@ -855,8 +855,21 @@
 ### Page size
 Export dimensions are inferred from the configured [presentation size](#presentation-size). Slides that are too tall to fit within a single page will expand onto multiple pages. You can limit how many pages a slide may expand onto using the `pdfMaxPagesPerSlide` config option, for example `Reveal.configure({ pdfMaxPagesPerSlide: 1 })` ensures that no slide ever grows to more than one printed page.
 
-<<<<<<< HEAD
-1. Open your presentation with `print-pdf` included in the query string i.e. http://localhost:8000/?print-pdf. This triggers the default index HTML to load the PDF print stylesheet ([css/print/pdf.css](https://github.com/hakimel/reveal.js/blob/master/css/print/pdf.css)). You can test this with [lab.hakim.se/reveal-js?print-pdf](http://lab.hakim.se/reveal-js?print-pdf).
+### Print stylesheet
+To enable the PDF print capability in your presentation, the special print stylesheet at [/css/print/pdf.css](https://github.com/hakimel/reveal.js/blob/master/css/print/pdf.css) must be loaded. The default index.html file handles this for you when `print-pdf` is included in the query string. If you're using a different HTML template, you can add this to your HEAD:
+
+```html
+<script>
+	var link = document.createElement( 'link' );
+	link.rel = 'stylesheet';
+	link.type = 'text/css';
+	link.href = window.location.search.match( /print-pdf/gi ) ? 'css/print/pdf.css' : 'css/print/paper.css';
+	document.getElementsByTagName( 'head' )[0].appendChild( link );
+</script>
+```
+
+### Instructions
+1. Open your presentation with `print-pdf` included in the query string i.e. http://localhost:8000/?print-pdf. You can test this with [lab.hakim.se/reveal-js?print-pdf](http://lab.hakim.se/reveal-js?print-pdf).
   * If you want to include [speaker notes](#speaker-notes) in your export, you can append `showNotes=true` to the query string: http://localhost:8000/?print-pdf&showNotes=true
 1. Open the in-browser print dialog (CTRL/CMD+P).
 1. Change the **Destination** setting to **Save as PDF**.
@@ -864,29 +877,6 @@
 1. Change the **Margins** to **None**.
 1. Enable the **Background graphics** option.
 1. Click **Save**.
-=======
-### Print stylesheet
-To enable the PDF print capability in your presentation, the special print stylesheet at [/css/print/pdf.css](https://github.com/hakimel/reveal.js/blob/master/css/print/pdf.css) must be loaded. The default index.html file handles this for you when `print-pdf` is included in the query string. If you're using a different HTML template, you can add this to your HEAD:
-
-```html
-<script>
-	var link = document.createElement( 'link' );
-	link.rel = 'stylesheet';
-	link.type = 'text/css';
-	link.href = window.location.search.match( /print-pdf/gi ) ? 'css/print/pdf.css' : 'css/print/paper.css';
-	document.getElementsByTagName( 'head' )[0].appendChild( link );
-</script>
-```
-
-### Instructions
-1. Open your presentation with `print-pdf` included in the query string i.e. http://localhost:8000/?print-pdf. You can test this with [lab.hakim.se/reveal-js?print-pdf](http://lab.hakim.se/reveal-js?print-pdf).
-2. Open the in-browser print dialog (CTRL/CMD+P).
-3. Change the **Destination** setting to **Save as PDF**.
-4. Change the **Layout** to **Landscape**.
-5. Change the **Margins** to **None**.
-6. Enable the **Background graphics** option.
-7. Click **Save**.
->>>>>>> bc1ca1a5
 
 ![Chrome Print Settings](https://s3.amazonaws.com/hakim-static/reveal-js/pdf-print-settings-2.png)
 
